import "dotenv/config";

import {
  type MetaTransactionData,
  type SafeTransaction,
  OperationType,
} from "@safe-global/types-kit";
import { apiKit, protocolKitOwnerAdmin, protocolKitOwnerPauser } from "./safe";
import { fileURLToPath } from "node:url";
import fs from "node:fs/promises";
import path from "node:path";
import { getAddress } from "viem/utils";

const __filename = fileURLToPath(import.meta.url);
const __dirname = path.dirname(__filename);

export const NETWORK = getNetwork();
export const DEPLOYMENT = getDeployment();
export const ADMIN = process.env.MULTISIG_ADMIN_PUBLIC_KEY;
export const PAUSER = process.env.MULTISIG_PAUSER_PUBLIC_KEY;
export const SIGNER_ADMIN = process.env.SIGNER_ADMIN_PUBLIC_KEY;
export const SIGNER_PAUSER = process.env.SIGNER_PAUSER_PUBLIC_KEY;

export const {
  liquidToken: LIQUID_TOKEN_ADDRESS,
  liquidTokenManager: LIQUID_TOKEN_MANAGER_ADDRESS,
  stakeNodeCoordinator: STAKER_NODE_COORDINATOR_ADDRESS,
} = await getOutputData();

/**
 * Returns the forge command used to call a task from the /script folder
 *
 * @param task
 * @param sender
 * @param sig
 * @param params
 * @returns
 */
export function forgeCommand(
  task: string,
  sender: string,
  sig: string,
  params: string
): string {
  return `forge script ../script/tasks/${task} --rpc-url ${getRpcUrl()} --json --sender ${sender} --sig '${sig}' -- ${getConfigFile()} ${params} -vvvv`;
}

/**
 * Creates a set of transactions ready to be proposed to a gnosis safe
 *
 * @param stdout
 * @returns
 */
export async function createSafeTransactions(
  stdout: string,
  to: "admin" | "pauser" = "admin"
): Promise<SafeTransaction[]> {
  const multisigAddress = to === "admin" ? ADMIN : PAUSER;

  if (!multisigAddress) throw new Error("Env vars not set correctly.");

  const protocolKitOwner =
    to === "admin" ? protocolKitOwnerAdmin : protocolKitOwnerPauser;

  const broadcastMatch = stdout.match(/"transactions":"([^"]+)"/);

  if (!broadcastMatch)
    throw new Error("Could not find broadcast file path in output");

  const broadcastData = JSON.parse(
    await fs.readFile(broadcastMatch[1].replace(/\\\\/g, "\\"), "utf8")
  );

  const transactions = broadcastData.transactions;

  if (!transactions || !Array.isArray(transactions))
    throw new Error("No transactions found");

  const safeTransactions: SafeTransaction[] = [];

  let nonce = Number(await apiKit.getNextNonce(multisigAddress));

  for (const tx of transactions) {
    const metaTransactionData: MetaTransactionData = {
      to: getAddress(tx.transaction.to),
      value: Number.parseInt(tx.transaction.value, 16).toString(),
      data: tx.transaction.input,
      operation: OperationType.Call,
    };

    const safeTransaction = await protocolKitOwner.createTransaction({
      transactions: [metaTransactionData],
      options: { nonce: nonce++ },
    });

    safeTransactions.push(safeTransaction);
  }

  return safeTransactions;
}

/**
 * Proposes a transaction to the gnosis safe
 *
 * @param safeTransaction
 * @param origin
 * @returns
 */
export async function proposeSafeTransaction(
  safeTransaction: SafeTransaction,
  origin: { title: string; description: string },
  to: "admin" | "pauser" = "admin"
) {
  const multisigAddress = to === "admin" ? ADMIN : PAUSER;
  const signerAddress = to === "admin" ? SIGNER_ADMIN : SIGNER_PAUSER;

  if (!multisigAddress || !signerAddress)
    throw new Error("Env vars not set correctly.");

  const protocolKitOwner =
    to === "admin" ? protocolKitOwnerAdmin : protocolKitOwnerPauser;

  const safeTxHash = await protocolKitOwner.getTransactionHash(safeTransaction);
  const senderSignature = await protocolKitOwner.signHash(safeTxHash);

  await apiKit.proposeTransaction({
    safeAddress: multisigAddress,
    safeTransactionData: safeTransaction.data,
    safeTxHash,
    senderAddress: signerAddress,
    senderSignature: senderSignature.data,
    origin: JSON.stringify(origin),
  });

  await new Promise((resolve) => setTimeout(resolve, 1000));

  const pendingTransactions = (
    await apiKit.getPendingTransactions(multisigAddress)
  ).results;

  console.log(
    `[Proposal] ${origin.title}: pending proposals: ${
      pendingTransactions?.length || 0
    }`
  );
}

// --- Helper functions ---

/**
 * Returns whether the deployment is local or public (testnet/mainnet)
 * Defaults to public if `DEPLOYMENT` env var not set
 *
 * @returns
 */
export function getDeployment(): string {
  const deployment = process.env.DEPLOYMENT;
  if (!deployment || deployment !== "local") return "public";
  return "local";
}

/**
 * Returns the network of the deployment
 * Defaults to mainnet if `NETWORK` env var not set
 *
 * @returns
 */
export function getNetwork(): string {
  const network = process.env.NETWORK;
  if (!network || network !== "holesky") return "mainnet";
  return "holesky";
}

/**
 * Returns the RPC URL
 * Defaults to local if `RPC_URL` env var not set
 *
 * @returns
 */
export function getRpcUrl(): string {
  const rpcUrl = process.env.RPC_URL;
  if (!rpcUrl || DEPLOYMENT === "local") return "http://localhost:8545";
  return rpcUrl;
}

/**
 * Returns the input config used to create the deployment
 * Defaults to mainnet if `NETWORK` env var not set & public if `DEPLOYMENT` env var not set
 *
 * @returns
 */
export function getConfigFile(): string {
  if (NETWORK === "mainnet") {
    if (DEPLOYMENT === "local") return "/local/mainnet_deployment_data.json";
    return "/mainnet/deployment_data.json";
  }
  if (DEPLOYMENT === "local") return "/local/holesky_deployment_data.json";
  return "/holesky/deployment_data.json";
}

/**
<<<<<<< HEAD
=======
 * Returns the admin public key
 * Defaults to local forge test account #0 if `MULTISIG_PUBLIC_KEY` env var not set
 *
 * @returns
 */
export async function getAdmin(): Promise<string> {
  if (DEPLOYMENT === "local") return (await getOutputData()).roles.admin;
  return (
    process.env.MULTISIG_PUBLIC_KEY ||
    "0xf39Fd6e51aad88F6F4ce6aB8827279cffFb92266"
  );
}

/**
>>>>>>> e4a723cc
 * Returns the output file created after the deployment
 * Defaults to mainnet if local deployment & `NETWORK` env var not set, public if `DEPLOYMENT` env var not set
 *
 * @returns
 */
export async function getOutputData() {
  try {
    const output = await JSON.parse(
      await fs.readFile(
        path.resolve(__dirname, `../../../script/outputs${getConfigFile()}`),
        "utf8"
      )
    );

    return {
      liquidToken: String(output.proxyAddress),
      liquidTokenManager: String(
        output.contractDeployments.proxy.liquidTokenManager.address
      ),
      stakeNodeCoordinator: String(
        output.contractDeployments.proxy.stakerNodeCoordinator.address
<<<<<<< HEAD
=======
      ),
      roles: output.roles,
    };
  }

  try {
    const latResponse = await fetch(
      `${process.env.LAT_API_URL}/lat/${process.env.LIQUID_TOKEN_ADDRESS}`
    );

    if (!latResponse.ok) {
      throw new Error(
        `Failed to fetch LAT data: ${latResponse.status} ${latResponse.statusText}`
      );
    }

    const latData = await latResponse.json();

    return {
      liquidToken: String(latData.proxyAddress),
      liquidTokenManager: String(
        latData.contractDeployments.proxy.liquidTokenManager.address
      ),
      stakeNodeCoordinator: String(
        latData.contractDeployments.proxy.stakeNodeCoordinator.address
>>>>>>> e4a723cc
      ),
    };
  } catch (error) {
    console.log("Error: ", error);
    return {
      liquidToken: process.env.LIQUID_TOKEN_ADDRESS || "",
      liquidTokenManager: "",
      stakeNodeCoordinator: "",
    };
  }
}<|MERGE_RESOLUTION|>--- conflicted
+++ resolved
@@ -199,23 +199,6 @@
 }
 
 /**
-<<<<<<< HEAD
-=======
- * Returns the admin public key
- * Defaults to local forge test account #0 if `MULTISIG_PUBLIC_KEY` env var not set
- *
- * @returns
- */
-export async function getAdmin(): Promise<string> {
-  if (DEPLOYMENT === "local") return (await getOutputData()).roles.admin;
-  return (
-    process.env.MULTISIG_PUBLIC_KEY ||
-    "0xf39Fd6e51aad88F6F4ce6aB8827279cffFb92266"
-  );
-}
-
-/**
->>>>>>> e4a723cc
  * Returns the output file created after the deployment
  * Defaults to mainnet if local deployment & `NETWORK` env var not set, public if `DEPLOYMENT` env var not set
  *
@@ -237,35 +220,8 @@
       ),
       stakeNodeCoordinator: String(
         output.contractDeployments.proxy.stakerNodeCoordinator.address
-<<<<<<< HEAD
-=======
       ),
       roles: output.roles,
-    };
-  }
-
-  try {
-    const latResponse = await fetch(
-      `${process.env.LAT_API_URL}/lat/${process.env.LIQUID_TOKEN_ADDRESS}`
-    );
-
-    if (!latResponse.ok) {
-      throw new Error(
-        `Failed to fetch LAT data: ${latResponse.status} ${latResponse.statusText}`
-      );
-    }
-
-    const latData = await latResponse.json();
-
-    return {
-      liquidToken: String(latData.proxyAddress),
-      liquidTokenManager: String(
-        latData.contractDeployments.proxy.liquidTokenManager.address
-      ),
-      stakeNodeCoordinator: String(
-        latData.contractDeployments.proxy.stakeNodeCoordinator.address
->>>>>>> e4a723cc
-      ),
     };
   } catch (error) {
     console.log("Error: ", error);

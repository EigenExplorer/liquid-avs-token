--- conflicted
+++ resolved
@@ -12,16 +12,11 @@
 /// @dev To setup a local node (on a separate terminal instance):
 // anvil --fork-url $RPC_URL
 
-<<<<<<< HEAD
-/// @dev To run this task (make sure terminal is at the root directory `/liquid-avs-token`):
-// forge script --via-ir script/tasks/LTM_UndelegateNodes.s.sol:UndelegateNodes --rpc-url $RPC_URL --broadcast --private-key $ADMIN_PRIVATE_KEY --sig "run(string,uint256[])" -- "/local/deployment_data.json" <NODE_IDS> -vvvv
-=======
 /// @dev This script is for undelegating nodes - OUT OF SCOPE FOR V1
 /// Original command:
 // forge script --via-ir script/tasks/LTM_UndelegateNodes.s.sol:UndelegateNodes --rpc-url $RPC_URL --broadcast --private-key $ADMIN_PRIVATE_KEY --sig "run(string,uint256[])" -- "/local/mainnet_deployment_data.json" <NODE_IDS> -vvvv
 
 /**
->>>>>>> b99871d8
 contract UndelegateNodes is Script, Test {
     Vm cheats = Vm(VM_ADDRESS);
 

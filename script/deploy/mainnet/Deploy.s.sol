--- conflicted
+++ resolved
@@ -349,11 +349,8 @@
                 delegationManager: IDelegationManager(delegationManager),
                 stakerNodeCoordinator: stakerNodeCoordinator,
                 tokenRegistryOracle: ITokenRegistryOracle(address(tokenRegistryOracle)),
-<<<<<<< HEAD
                 withdrawalManager: withdrawalManager,
-=======
                 lstSwapRouter: ILSTSwapRouter(address(0)), // Will be set later
->>>>>>> 711b7389
                 initialOwner: msg.sender, // burner, will transfer to admin
                 strategyController: admin,
                 priceUpdater: address(tokenRegistryOracle)

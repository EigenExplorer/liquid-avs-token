// SPDX-License-Identifier: MIT
pragma solidity ^0.8.20;

import {IStrategyManager} from "@eigenlayer/contracts/interfaces/IStrategyManager.sol";
import {IDelegationManager} from "@eigenlayer/contracts/interfaces/IDelegationManager.sol";
import {IStrategy} from "@eigenlayer/contracts/interfaces/IStrategy.sol";
import {IERC20} from "@openzeppelin/contracts/token/ERC20/IERC20.sol";
import {ISignatureUtils} from "@eigenlayer/contracts/interfaces/ISignatureUtils.sol";

import {ILiquidToken} from "./ILiquidToken.sol";
import {IStakerNodeCoordinator} from "./IStakerNodeCoordinator.sol";

/// @title ILiquidTokenManager Interface
/// @notice Interface for the LiquidTokenManager contract
interface ILiquidTokenManager {
    /// @notice Initialization parameters for LiquidTokenManager
    struct Init {
        IERC20[] assets;
        TokenInfo[] tokenInfo;
        IStrategy [] strategies;
        ILiquidToken liquidToken;
        IStrategyManager strategyManager;
        IDelegationManager delegationManager;
        IStakerNodeCoordinator stakerNodeCoordinator;
        address initialOwner;
        address strategyController;
        address priceUpdater;
    }

    /// @notice Struct to hold token information
    /// @param decimals The number of decimals for the token
    /// @param pricePerUnit The price per unit of the token
    /// @param volatilityThreshold The allowed change ratio for price update, in 1e18. Must be 0 (disabled) or >= 0.01 * 1e18 and <= 1 * 1e18.
    struct TokenInfo {
        uint256 decimals;
        uint256 pricePerUnit;
        uint256 volatilityThreshold;
    }

    /// @notice Represents an allocation of assets to a node
    struct NodeAllocation {
        uint256 nodeId;
        IERC20[] assets;
        uint256[] amounts;
    }

    /// @notice Emitted when a new token is set
    event TokenSet(
        IERC20 indexed token,
        uint256 decimals,
        uint256 initialPrice,
        uint256 volatilityThreshold,
        address indexed strategy,
        address indexed setter
    );

    /// @notice Emitted when assets are staked to a node
    event AssetsStakedToNode(
        uint256 indexed nodeId,
        IERC20[] assets,
        uint256[] amounts,
        address indexed staker
    );

    /// @notice Emitted when assets are deposited to Eigenlayer
    event AssetsDepositedToEigenlayer(
        IERC20[] assets,
        uint256[] amounts,
        IStrategy[] strategies,
        address indexed depositor
    );

    /// @notice Error for zero address
    error ZeroAddress();

    /// @notice Error for invalid staking amount
    error InvalidStakingAmount(uint256 amount);

    /// @notice Error when asset already exists
    error TokenExists(address asset);

    /// @notice Error thrown when an operation is attempted on an unsupported token
    error TokenNotSupported(IERC20 token);

    /// @notice Error thrown when attempting to remove a token that is currently in use
    error TokenInUse(IERC20 token);

    /// @notice Emitted when a token is removed from the registry
    event TokenRemoved(IERC20 indexed token, address indexed remover);

    /// @notice Emitted when a token's price is updated
    event TokenPriceUpdated(IERC20 indexed token, uint256 oldPrice, uint256 newPrice, address indexed updater);

    /// @notice Emitted when the volatility threshold for an asset is updated
    event VolatilityThresholdUpdated(IERC20 indexed asset, uint256 oldThreshold, uint256 newThreshold, address indexed updatedBy);

    /// @notice Emitted when a price update fails due to change exceeding the volatility threshold
    event VolatilityCheckFailed(IERC20 indexed token, uint256 oldPrice, uint256 newPrice, uint256 changeRatio);

    /// @notice Error when strategy is not found
    error StrategyNotFound(address asset);

    /// @notice Error for mismatched array lengths
    error LengthMismatch(uint256 length1, uint256 length2);

    /// @notice Error for invalid node ID
    error InvalidNodeId(uint256 nodeId);

    /// @notice Error thrown when an invalid decimals value is provided
    error InvalidDecimals();

    /// @notice Error thrown when an invalid price is provided
    error InvalidPrice();

    /// @notice Error thrown when an invalid volatility threshold is provided
    error InvalidThreshold();

    /// @notice Error thrown when a price update fails due to change exceeding the volatility threshold
    error VolatilityThresholdHit(IERC20 token, uint256 changeRatio);

    /// @notice Initializes the LiquidTokenManager contract
    /// @param init Initialization parameters
    function initialize(Init memory init) external;

    /// @notice Adds a new token to the registry
    /// @param token The address of the token to add
    /// @param decimals The number of decimals for the token
    /// @param volatilityThreshold The volatility threshold for the token in 1e18
    /// @param initialPrice The initial price for the token
    function addToken(
        IERC20 token,
        uint8 decimals,
        uint256 initialPrice,
        uint256 volatilityThreshold,
        IStrategy strategy
    ) external;

    /// @notice Removes a token from the registry
    /// @param token The address of the token to remove
    function removeToken(IERC20 token) external;

    /// @notice Updates the price of a token
    /// @param token The address of the token to update
    /// @param newPrice The new price for the token
    function updatePrice(IERC20 token, uint256 newPrice) external;

    /// @notice Checks if a token is supported
    /// @param token The address of the token to check
    /// @return bool indicating whether the token is supported
    function tokenIsSupported(IERC20 token) external view returns (bool);

    /// @notice Converts a token amount to the unit of account
    /// @param token The address of the token to convert
    /// @param amount The amount of tokens to convert
    /// @return The converted amount in the unit of account
    function convertToUnitOfAccount(IERC20 token, uint256 amount) external view returns (uint256);

    /// @notice Converts an amount in the unit of account to a token amount
    /// @param token The address of the token to convert to
    /// @param amount The amount in the unit of account to convert
    /// @return The converted amount in the specified token
    function convertFromUnitOfAccount(IERC20 token, uint256 amount) external view returns (uint256);

    /// @notice Retrieves the list of supported tokens
    /// @return An array of addresses of supported tokens
    function getSupportedTokens() external view returns (IERC20[] memory);

    /// @notice Retrieves the information for a specific token
    /// @param token The address of the token to get information for
    /// @return TokenInfo struct containing the token's information
    function getTokenInfo(IERC20 token) external view returns (TokenInfo memory);

    /// @notice Returns the strategy for a given asset
    /// @param asset The asset to get the strategy for
    /// @return The IStrategy interface for the corresponding strategy
    function getTokenStrategy(IERC20 asset) external view returns (IStrategy);

    /// @notice Stakes assets to a specific node
    /// @param nodeId The ID of the node to stake to
    /// @param assets The assets to stake
    /// @param amounts The amounts of each asset to stake
    function stakeAssetsToNode(
        uint256 nodeId,
        IERC20[] memory assets,
        uint256[] memory amounts
    ) external;

    /// @notice Stakes assets to multiple nodes
    /// @param allocations The allocations of assets to nodes
    function stakeAssetsToNodes(NodeAllocation[] calldata allocations) external;

    /// @notice Gets the staked asset balance for all nodes
    /// @param asset The asset to check the balance for
    /// @return The total staked balance of the asset across all nodes
    function getStakedAssetBalance(IERC20 asset) external view returns (uint256);

    /// @notice Gets the staked asset balance for a specific node
    /// @param asset The asset to check the balance for
    /// @param nodeId The ID of the node
    /// @return The staked balance of the asset for the specific node
    function getStakedAssetBalanceNode(IERC20 asset, uint256 nodeId) external view returns (uint256);

<<<<<<< HEAD
    /// @notice Delegate a set of staker nodes to a corresponding set of operators
    /// @param nodeIds The IDs of the staker nodes
    /// @param operators The addresses of the operators
    /// @param approverSignatureAndExpiries The signatures authorizing the delegations
    /// @param approverSalts The salts used in the signatures
    function delegateNodesToOperators(
        uint256[] calldata nodeIds,
        address[] calldata operators,
        ISignatureUtils.SignatureWithExpiry[] calldata approverSignatureAndExpiries,
        bytes32[] calldata approverSalts
    ) external;

    /// @notice Undelegate a set of staker nodes from their operators
    /// @param nodeIds The IDs of the staker nodes
    function undelegateNodesFromOperators(
        uint256[] calldata nodeIds
    ) external;
=======
    /// @notice Updates the volatility threshold for price updates
    /// @param asset The asset to update threshold for
    /// @param newThreshold The new volatility threshold (in 1e18 precision)
    function setVolatilityThreshold(IERC20 asset, uint256 newThreshold) external;
>>>>>>> 130d8313

    /// @notice Returns the StrategyManager contract
    /// @return The IStrategyManager interface
    function strategyManager() external view returns (IStrategyManager);

    /// @notice Returns the DelegationManager contract
    /// @return The IDelegationManager interface
    function delegationManager() external view returns (IDelegationManager);

    /// @notice Returns the StakerNodeCoordinator contract
    /// @return The IStakerNodeCoordinator interface
    function stakerNodeCoordinator()
        external
        view
        returns (IStakerNodeCoordinator);

    /// @notice Returns the LiquidToken contract
    /// @return The ILiquidToken interface
    function liquidToken() external view returns (ILiquidToken);
}<|MERGE_RESOLUTION|>--- conflicted
+++ resolved
@@ -200,7 +200,6 @@
     /// @return The staked balance of the asset for the specific node
     function getStakedAssetBalanceNode(IERC20 asset, uint256 nodeId) external view returns (uint256);
 
-<<<<<<< HEAD
     /// @notice Delegate a set of staker nodes to a corresponding set of operators
     /// @param nodeIds The IDs of the staker nodes
     /// @param operators The addresses of the operators
@@ -218,12 +217,11 @@
     function undelegateNodesFromOperators(
         uint256[] calldata nodeIds
     ) external;
-=======
+
     /// @notice Updates the volatility threshold for price updates
     /// @param asset The asset to update threshold for
     /// @param newThreshold The new volatility threshold (in 1e18 precision)
     function setVolatilityThreshold(IERC20 asset, uint256 newThreshold) external;
->>>>>>> 130d8313
 
     /// @notice Returns the StrategyManager contract
     /// @return The IStrategyManager interface

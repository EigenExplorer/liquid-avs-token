// SPDX-License-Identifier: MIT
pragma solidity ^0.8.27;

import {IERC20Upgradeable} from "@openzeppelin-upgradeable/contracts/token/ERC20/IERC20Upgradeable.sol";

import {ILiquidTokenManager} from "../interfaces/ILiquidTokenManager.sol";
<<<<<<< HEAD
import {IWithdrawalManager} from "../interfaces/IWithdrawalManager.sol";
=======
import {ITokenRegistryOracle} from "../interfaces/ITokenRegistryOracle.sol";
>>>>>>> ebb57f64

/// @title ILiquidToken Interface
/// @notice Interface for the LiquidToken contract
interface ILiquidToken is IERC20Upgradeable {
    /// @notice Initialization parameters for LiquidToken
    struct Init {
        string name;
        string symbol;
        ILiquidTokenManager liquidTokenManager;
<<<<<<< HEAD
        IWithdrawalManager withdrawalManager;
=======
        ITokenRegistryOracle tokenRegistryOracle;
>>>>>>> ebb57f64
        address initialOwner;
        address pauser;
    }

<<<<<<< HEAD
=======
    /// @notice Represents a withdrawal request
    /// @dev OUT OF SCOPE FOR V1
    /**
    struct WithdrawalRequest {
        address user;
        IERC20Upgradeable[] assets;
        uint256[] shareAmounts;
        uint256 requestTime;
        bool fulfilled;
    }
    */

    /// @notice Custom errors for price update failures
    error PriceUpdateFailed(); // Generic price update failure
    error PriceUpdateRejected(); // Update returned false
    error PricesRemainStale(); // Prices still stale after update
    error AssetPriceInvalid(address token); // Specific token has invalid price

    /// @notice Emitted when prices are updated during a deposit
    event PricesUpdatedBeforeDeposit(address indexed depositor);

    /// @notice Emitted when a price update fails during deposit
    event PriceUpdateFailedDuringDeposit(address indexed depositor);

>>>>>>> ebb57f64
    /// @notice Emitted when an asset is deposited
    event AssetDeposited(
        address indexed sender,
        address indexed receiver,
        IERC20Upgradeable indexed asset,
        uint256 amount,
        uint256 shares
    );

<<<<<<< HEAD
=======
    /// @notice Emitted when a withdrawal is requested
    /// @dev OUT OF SCOPE FOR V1
    /**
    event WithdrawalRequested(
        bytes32 indexed requestId,
        address indexed user,
        IERC20Upgradeable[] assets,
        uint256[] shareAmounts,
        uint256 timestamp
    );
    */

    /// @notice Emitted when a withdrawal is fulfilled
    /// @dev OUT OF SCOPE FOR V1
    /**
    event WithdrawalFulfilled(
        bytes32 indexed requestId,
        address indexed user,
        IERC20Upgradeable[] assets,
        uint256[] shareAmounts,
        uint256 timestamp
    );
    */

>>>>>>> ebb57f64
    /// @notice Emitted when an asset is transferred
    event AssetTransferred(
        IERC20Upgradeable indexed asset,
        uint256 amount,
        address indexed destination,
        address indexed initiator
    );

    /// @notice Error for unsupported asset
    error UnsupportedAsset(IERC20Upgradeable asset);

    /// @notice Error for zero amount
    error ZeroAmount();

    /// @notice Error for zero shares
    error ZeroShares();

    /// @notice Error for unauthorized access by non-LiquidTokenManager
    error NotLiquidTokenManager(address sender);

<<<<<<< HEAD
    /// @notice Error for invalid funds recepient
    error InvalidReceiver(address receiver);
=======
    /// @notice Error for invalid withdrawal request
    /// @dev OUT OF SCOPE FOR V1
    /**
    error InvalidWithdrawalRequest();

    /// @notice Error when withdrawal delay is not met
    error WithdrawalDelayNotMet();
>>>>>>> ebb57f64

    /// @notice Error for unauthorized access
    error UnauthorizedAccess(address sender);

    /// @notice Error when a new withdrawal is attempted with an existing request ID
    error DuplicateRequestId(bytes32 requestId);
    */

    /// @notice Error for mismatched array lengths
    error ArrayLengthMismatch();

    /// @notice Error for invalid withdrawal request
    error InvalidWithdrawalRequest();

    /// @notice Error for insufficient balance
    error InsufficientBalance(
        IERC20Upgradeable asset,
        uint256 required,
        uint256 available
    );

    /// @notice Error when contract token balance is not in sync with accounting balance
    error AssetBalanceOutOfSync(
<<<<<<< HEAD
        IERC20 asset,
=======
        IERC20Upgradeable asset,
>>>>>>> ebb57f64
        uint256 accountingBalance,
        uint256 actualBalance
    );

    /// @notice Deposits multiple assets and mints shares
    /// @param assets The array of assets to deposit
    /// @param amounts The array of amounts to deposit for each asset
    /// @param receiver The address to receive the minted shares
    /// @return sharesArray The array of shares minted for each asset
    function deposit(
        IERC20Upgradeable[] calldata assets,
        uint256[] calldata amounts,
        address receiver
    ) external returns (uint256[] memory);

<<<<<<< HEAD
    function previewWithdrawal(
        IERC20[] memory assets,
        uint256[] memory amounts
    ) external view returns (bool);

    /// @notice Allows users to initiate a withdrawal request against their shares
    /// @param assets The ERC20 assets to withdraw
    /// @param amounts The amount of tokens to withdraw for each asset
    function initiateWithdrawal(
        IERC20[] memory assets,
        uint256[] memory amounts
    ) external returns (bytes32);
=======
    /// @notice Allows users to request a withdrawal of their shares
    /// @param withdrawAssets The ERC20 assets to withdraw
    /// @param shareAmounts The number of shares to withdraw for each asset
    /// @dev Out OF SCOPE FOR V1
    /** 
    function requestWithdrawal(
        IERC20[] memory withdrawAssets,
        uint256[] memory shareAmounts
    ) external;
    */

    /// @notice Allows users to fulfill a withdrawal request after the delay period
    /// @param requestId The unique identifier of the withdrawal request
    /// @dev Out OF SCOPE FOR V1
    /** 
    function fulfillWithdrawal(bytes32 requestId) external;
    */
>>>>>>> ebb57f64

    /// @notice Transfers assets to the LiquidTokenManager
    /// @param assetsToRetrieve The assets to transfer
    /// @param amounts The amounts to transfer
    /// @param receiver The receiver of the funds, either `LiquidTokenManager` or `WithdrawalManager`
    function transferAssets(
<<<<<<< HEAD
        IERC20[] calldata assetsToRetrieve,
        uint256[] calldata amounts,
        address receiver
    ) external;

    /// @notice Credits queued balances for a given set of assets
    /// @param assets The assets to credit
    /// @param amounts The credit amounts expressed in native token
    function creditQueuedAssetBalances(
        IERC20[] calldata assets,
        uint256[] calldata amounts
    ) external;

    /// @notice Debits queued balances for a given set of assets & burns the corresponding shares
    /// @param assets The assets to debit
    /// @param amounts The debit amounts expressed in native token
    /// @param sharesToBurn Amount of shares to burn
    function debitQueuedAssetBalances(
        IERC20[] calldata assets,
        uint256[] calldata amounts,
        uint256 sharesToBurn
    ) external;

    /// @notice Credits asset balances for a given set of assets
    /// @param assets The assets to debit
    /// @param amounts The credit amounts expressed in native token
    function creditAssetBalances(
        IERC20[] calldata assets,
=======
        IERC20Upgradeable[] calldata assetsToRetrieve,
        uint256[] calldata amounts
    ) external;

    /// @notice Credits queued balances for a given set of asset
    /// @param assets The assets to credit
    /// @param amounts The credit amounts expressed in native token
    function creditQueuedAssetBalances(
        IERC20Upgradeable[] calldata assets,
>>>>>>> ebb57f64
        uint256[] calldata amounts
    ) external;

    /// @notice Calculates the number of shares for a given asset amount
    /// @param asset The asset to calculate shares for
    /// @param amount The amount of the asset
    /// @return The number of shares
    function calculateShares(
        IERC20Upgradeable asset,
        uint256 amount
    ) external view returns (uint256);

    /// @notice Calculates the amount of an asset for a given number of shares
    /// @param asset The asset to calculate the amount for
    /// @param shares The number of shares
    /// @return The amount of the asset
    function calculateAmount(
        IERC20Upgradeable asset,
        uint256 shares
    ) external view returns (uint256);

    /// @notice Returns the total value of assets managed by the contract
    /// @return The total value of assets in the unit of account
    function totalAssets() external view returns (uint256);

<<<<<<< HEAD
=======
    /// @notice Returns the withdrawal requests for a user
    /// @param user The address of the user
    /// @return An array of withdrawal request IDs
    /// @dev Out OF SCOPE FOR V1
    /**
    function getUserWithdrawalRequests(address user)
        external
        view
        returns (bytes32[] memory);
    */

    /// @notice Returns the details of a withdrawal request
    /// @param requestId The ID of the withdrawal request
    /// @return The withdrawal request details
    /// @dev Out OF SCOPE FOR V1
    /**
    function getWithdrawalRequest(bytes32 requestId) external view returns (WithdrawalRequest memory);
    */

>>>>>>> ebb57f64
    /// @notice Returns the balances of multiple assets
    /// @param assetList The list of assets to get balances for
    /// @return An array of asset balances
    function balanceAssets(
        IERC20Upgradeable[] calldata assetList
    ) external view returns (uint256[] memory);

    /// @notice Returns the queued balances of multiple assets
    /// @param assetList The list of assets to get queued balances for
    /// @return An array of queued asset balances
    function balanceQueuedAssets(
        IERC20Upgradeable[] calldata assetList
    ) external view returns (uint256[] memory);

    /// @notice Returns the queued balances of multiple assets
    /// @param assetList The list of assets to get queued balances for
    /// @return An array of queued asset balances
    function balanceQueuedAssets(IERC20[] calldata assetList) external view returns (uint256[] memory);

    /// @notice Pauses the contract
    function pause() external;

    /// @notice Unpauses the contract
    function unpause() external;
}<|MERGE_RESOLUTION|>--- conflicted
+++ resolved
@@ -4,11 +4,8 @@
 import {IERC20Upgradeable} from "@openzeppelin-upgradeable/contracts/token/ERC20/IERC20Upgradeable.sol";
 
 import {ILiquidTokenManager} from "../interfaces/ILiquidTokenManager.sol";
-<<<<<<< HEAD
+import {ITokenRegistryOracle} from "../interfaces/ITokenRegistryOracle.sol";
 import {IWithdrawalManager} from "../interfaces/IWithdrawalManager.sol";
-=======
-import {ITokenRegistryOracle} from "../interfaces/ITokenRegistryOracle.sol";
->>>>>>> ebb57f64
 
 /// @title ILiquidToken Interface
 /// @notice Interface for the LiquidToken contract
@@ -18,28 +15,11 @@
         string name;
         string symbol;
         ILiquidTokenManager liquidTokenManager;
-<<<<<<< HEAD
+        ITokenRegistryOracle tokenRegistryOracle;
         IWithdrawalManager withdrawalManager;
-=======
-        ITokenRegistryOracle tokenRegistryOracle;
->>>>>>> ebb57f64
         address initialOwner;
         address pauser;
     }
-
-<<<<<<< HEAD
-=======
-    /// @notice Represents a withdrawal request
-    /// @dev OUT OF SCOPE FOR V1
-    /**
-    struct WithdrawalRequest {
-        address user;
-        IERC20Upgradeable[] assets;
-        uint256[] shareAmounts;
-        uint256 requestTime;
-        bool fulfilled;
-    }
-    */
 
     /// @notice Custom errors for price update failures
     error PriceUpdateFailed(); // Generic price update failure
@@ -53,7 +33,6 @@
     /// @notice Emitted when a price update fails during deposit
     event PriceUpdateFailedDuringDeposit(address indexed depositor);
 
->>>>>>> ebb57f64
     /// @notice Emitted when an asset is deposited
     event AssetDeposited(
         address indexed sender,
@@ -63,33 +42,6 @@
         uint256 shares
     );
 
-<<<<<<< HEAD
-=======
-    /// @notice Emitted when a withdrawal is requested
-    /// @dev OUT OF SCOPE FOR V1
-    /**
-    event WithdrawalRequested(
-        bytes32 indexed requestId,
-        address indexed user,
-        IERC20Upgradeable[] assets,
-        uint256[] shareAmounts,
-        uint256 timestamp
-    );
-    */
-
-    /// @notice Emitted when a withdrawal is fulfilled
-    /// @dev OUT OF SCOPE FOR V1
-    /**
-    event WithdrawalFulfilled(
-        bytes32 indexed requestId,
-        address indexed user,
-        IERC20Upgradeable[] assets,
-        uint256[] shareAmounts,
-        uint256 timestamp
-    );
-    */
-
->>>>>>> ebb57f64
     /// @notice Emitted when an asset is transferred
     event AssetTransferred(
         IERC20Upgradeable indexed asset,
@@ -110,25 +62,8 @@
     /// @notice Error for unauthorized access by non-LiquidTokenManager
     error NotLiquidTokenManager(address sender);
 
-<<<<<<< HEAD
-    /// @notice Error for invalid funds recepient
-    error InvalidReceiver(address receiver);
-=======
-    /// @notice Error for invalid withdrawal request
-    /// @dev OUT OF SCOPE FOR V1
-    /**
-    error InvalidWithdrawalRequest();
-
-    /// @notice Error when withdrawal delay is not met
-    error WithdrawalDelayNotMet();
->>>>>>> ebb57f64
-
     /// @notice Error for unauthorized access
     error UnauthorizedAccess(address sender);
-
-    /// @notice Error when a new withdrawal is attempted with an existing request ID
-    error DuplicateRequestId(bytes32 requestId);
-    */
 
     /// @notice Error for mismatched array lengths
     error ArrayLengthMismatch();
@@ -145,11 +80,7 @@
 
     /// @notice Error when contract token balance is not in sync with accounting balance
     error AssetBalanceOutOfSync(
-<<<<<<< HEAD
-        IERC20 asset,
-=======
         IERC20Upgradeable asset,
->>>>>>> ebb57f64
         uint256 accountingBalance,
         uint256 actualBalance
     );
@@ -158,62 +89,33 @@
     /// @param assets The array of assets to deposit
     /// @param amounts The array of amounts to deposit for each asset
     /// @param receiver The address to receive the minted shares
-    /// @return sharesArray The array of shares minted for each asset
     function deposit(
         IERC20Upgradeable[] calldata assets,
         uint256[] calldata amounts,
         address receiver
     ) external returns (uint256[] memory);
 
-<<<<<<< HEAD
-    function previewWithdrawal(
-        IERC20[] memory assets,
-        uint256[] memory amounts
-    ) external view returns (bool);
-
     /// @notice Allows users to initiate a withdrawal request against their shares
     /// @param assets The ERC20 assets to withdraw
     /// @param amounts The amount of tokens to withdraw for each asset
     function initiateWithdrawal(
-        IERC20[] memory assets,
+        IERC20Upgradeable[] memory assets,
         uint256[] memory amounts
     ) external returns (bytes32);
-=======
-    /// @notice Allows users to request a withdrawal of their shares
-    /// @param withdrawAssets The ERC20 assets to withdraw
-    /// @param shareAmounts The number of shares to withdraw for each asset
-    /// @dev Out OF SCOPE FOR V1
-    /** 
-    function requestWithdrawal(
-        IERC20[] memory withdrawAssets,
-        uint256[] memory shareAmounts
-    ) external;
-    */
 
-    /// @notice Allows users to fulfill a withdrawal request after the delay period
-    /// @param requestId The unique identifier of the withdrawal request
-    /// @dev Out OF SCOPE FOR V1
-    /** 
-    function fulfillWithdrawal(bytes32 requestId) external;
-    */
->>>>>>> ebb57f64
-
-    /// @notice Transfers assets to the LiquidTokenManager
-    /// @param assetsToRetrieve The assets to transfer
-    /// @param amounts The amounts to transfer
-    /// @param receiver The receiver of the funds, either `LiquidTokenManager` or `WithdrawalManager`
-    function transferAssets(
-<<<<<<< HEAD
-        IERC20[] calldata assetsToRetrieve,
-        uint256[] calldata amounts,
-        address receiver
-    ) external;
+    /// @notice Previews a withdrawal request and returns whether or not it would be successful
+    /// @param assets The ERC20 assets to withdraw
+    /// @param amounts The amount of tokens to withdraw for each asset
+    function previewWithdrawal(
+        IERC20Upgradeable[] memory assets,
+        uint256[] memory amounts
+    ) external view returns (bool);
 
     /// @notice Credits queued balances for a given set of assets
     /// @param assets The assets to credit
     /// @param amounts The credit amounts expressed in native token
     function creditQueuedAssetBalances(
-        IERC20[] calldata assets,
+        IERC20Upgradeable[] calldata assets,
         uint256[] calldata amounts
     ) external;
 
@@ -222,7 +124,7 @@
     /// @param amounts The debit amounts expressed in native token
     /// @param sharesToBurn Amount of shares to burn
     function debitQueuedAssetBalances(
-        IERC20[] calldata assets,
+        IERC20Upgradeable[] calldata assets,
         uint256[] calldata amounts,
         uint256 sharesToBurn
     ) external;
@@ -231,19 +133,18 @@
     /// @param assets The assets to debit
     /// @param amounts The credit amounts expressed in native token
     function creditAssetBalances(
-        IERC20[] calldata assets,
-=======
-        IERC20Upgradeable[] calldata assetsToRetrieve,
+        IERC20Upgradeable[] calldata assets,
         uint256[] calldata amounts
     ) external;
 
-    /// @notice Credits queued balances for a given set of asset
-    /// @param assets The assets to credit
-    /// @param amounts The credit amounts expressed in native token
-    function creditQueuedAssetBalances(
-        IERC20Upgradeable[] calldata assets,
->>>>>>> ebb57f64
-        uint256[] calldata amounts
+    /// @notice Transfers assets to the LiquidTokenManager
+    /// @param assetsToRetrieve The assets to transfer
+    /// @param amounts The amounts to transfer
+    /// @param receiver The receiver of the funds, either `LiquidTokenManager` or `WithdrawalManager`
+    function transferAssets(
+        IERC20Upgradeable[] calldata assetsToRetrieve,
+        uint256[] calldata amounts,
+        address receiver
     ) external;
 
     /// @notice Calculates the number of shares for a given asset amount
@@ -268,28 +169,6 @@
     /// @return The total value of assets in the unit of account
     function totalAssets() external view returns (uint256);
 
-<<<<<<< HEAD
-=======
-    /// @notice Returns the withdrawal requests for a user
-    /// @param user The address of the user
-    /// @return An array of withdrawal request IDs
-    /// @dev Out OF SCOPE FOR V1
-    /**
-    function getUserWithdrawalRequests(address user)
-        external
-        view
-        returns (bytes32[] memory);
-    */
-
-    /// @notice Returns the details of a withdrawal request
-    /// @param requestId The ID of the withdrawal request
-    /// @return The withdrawal request details
-    /// @dev Out OF SCOPE FOR V1
-    /**
-    function getWithdrawalRequest(bytes32 requestId) external view returns (WithdrawalRequest memory);
-    */
-
->>>>>>> ebb57f64
     /// @notice Returns the balances of multiple assets
     /// @param assetList The list of assets to get balances for
     /// @return An array of asset balances
@@ -304,11 +183,6 @@
         IERC20Upgradeable[] calldata assetList
     ) external view returns (uint256[] memory);
 
-    /// @notice Returns the queued balances of multiple assets
-    /// @param assetList The list of assets to get queued balances for
-    /// @return An array of queued asset balances
-    function balanceQueuedAssets(IERC20[] calldata assetList) external view returns (uint256[] memory);
-
     /// @notice Pauses the contract
     function pause() external;
 

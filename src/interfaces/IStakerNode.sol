--- conflicted
+++ resolved
@@ -3,12 +3,8 @@
 
 import {IERC20} from "@openzeppelin/contracts/token/ERC20/IERC20.sol";
 import {IStrategy} from "@eigenlayer/contracts/interfaces/IStrategy.sol";
-<<<<<<< HEAD
+import {ISignatureUtilsMixinTypes} from "@eigenlayer/contracts/interfaces/ISignatureUtilsMixin.sol";
 import {IDelegationManager} from "@eigenlayer/contracts/interfaces/IDelegationManager.sol";
-import {ISignatureUtils} from "@eigenlayer/contracts/interfaces/ISignatureUtils.sol";
-=======
-import {ISignatureUtilsMixinTypes} from "@eigenlayer/contracts/interfaces/ISignatureUtilsMixin.sol";
->>>>>>> ebb57f64
 
 import {IStakerNodeCoordinator} from "../interfaces/IStakerNodeCoordinator.sol";
 
@@ -25,17 +21,11 @@
     }
 
     /// @notice Emitted node is delegated to an operator
-<<<<<<< HEAD
     /// @param operator Address of the operator delegation
     event DelegatedToOperator(address operator);
 
     /// @notice Emitted node is undelegated from an operator
     /// @param operator Address of the operator undelegation
-=======
-    event DelegatedToOperator(address operator);
-
-    /// @notice Emitted node is undelegated from an operator
->>>>>>> ebb57f64
     event UndelegatedFromOperator(address operator);
 
     /// @notice Emitted when assets are successfully deposited into an Eigenlayer strategy
@@ -75,18 +65,11 @@
     /// @param requiredRole The role that was required
     error UnauthorizedAccess(address caller, bytes32 requiredRole);
 
-<<<<<<< HEAD
     /// @notice Error thrown when attempting to delegate a node that is already delegated
     /// @param operatorDelegation The address the node is currently delegated to
     error NodeIsDelegated(address operatorDelegation);
 
     /// @notice Error thrown when attempting to undelegate a node that is not delegated
-=======
-    /// @notice Error for delegating node when already delegated
-    error NodeIsDelegated(address operatorDelegation);
-
-    /// @notice Error for undelegating node when not delegated
->>>>>>> ebb57f64
     error NodeIsNotDelegated();
 
     /// @notice Initializes the StakerNode contract
@@ -113,7 +96,6 @@
         bytes32 approverSalt
     ) external;
 
-<<<<<<< HEAD
     /// @notice Undelegates the node from the current operator and withdraws all shares from all strategies
     /// @dev EL creates one withdrawal request per strategy in the case of undelegation
     /// @return Array of withdrawal root hashes from Eigenlayer
@@ -138,14 +120,6 @@
         IDelegationManager.Withdrawal[] calldata withdrawals,
         IERC20[][] calldata tokens
     ) external returns (IERC20[] memory);
-=======
-    /*
-    /// @dev Out OF SCOPE FOR V1
-
-    /// @notice Undelegates the StakerNode's assets from the current operator
-    function undelegate() external;
-    */
->>>>>>> ebb57f64
 
     /// @notice Returns the address of the current implementation contract
     /// @return The address of the implementation contract
@@ -159,11 +133,7 @@
     /// @return The StakerNode's ID as uint256
     function getId() external view returns (uint256);
 
-<<<<<<< HEAD
     /// @notice Returns the address of the operator the node is delegated to
-=======
-    /// Returns the address of the operator the node is delegate to
->>>>>>> ebb57f64
     /// @return The address of the delegated operator or zero address if not delegated
     function getOperatorDelegation() external view returns (address);
 }
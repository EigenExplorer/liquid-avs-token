// SPDX-License-Identifier: MIT
pragma solidity ^0.8.27;

import {Initializable} from "@openzeppelin-upgradeable/contracts/proxy/utils/Initializable.sol";
import {IBeacon} from "@openzeppelin/contracts/proxy/beacon/IBeacon.sol";
import {ReentrancyGuardUpgradeable} from "@openzeppelin-upgradeable/contracts/security/ReentrancyGuardUpgradeable.sol";
import {IERC20} from "@openzeppelin/contracts/token/ERC20/IERC20.sol";
import {SafeERC20} from "@openzeppelin/contracts/token/ERC20/utils/SafeERC20.sol";
import {ISignatureUtilsMixinTypes} from "@eigenlayer/contracts/interfaces/ISignatureUtilsMixin.sol";
import {IStrategyManager} from "@eigenlayer/contracts/interfaces/IStrategyManager.sol";
import {IDelegationManager} from "@eigenlayer/contracts/interfaces/IDelegationManager.sol";
import {IStrategy} from "@eigenlayer/contracts/interfaces/IStrategy.sol";

import {IStakerNode} from "../interfaces/IStakerNode.sol";
import {IStakerNodeCoordinator} from "../interfaces/IStakerNodeCoordinator.sol";
import {IWithdrawalManager} from "../interfaces/IWithdrawalManager.sol";

/**
 * @title StakerNode
 * @notice Implements staking node functionality for tokens, enabling token staking, delegation, and rewards management
 * @dev Interacts with the Eigenlayer protocol to deposit assets, delegate staking operations, and manage staking rewards
 */
contract StakerNode is IStakerNode, Initializable, ReentrancyGuardUpgradeable {
    using SafeERC20 for IERC20;

    IStakerNodeCoordinator public coordinator;
    uint256 public id;
    address public operatorDelegation;

    bytes32 public constant LIQUID_TOKEN_MANAGER_ROLE =
        keccak256("LIQUID_TOKEN_MANAGER_ROLE");

    /// @dev Disables initializers for the implementation contract
    constructor() {
        _disableInitializers();
    }

    /// @notice Initializes the StakerNode contract
    /// @param init Initialization parameters including coordinator address and node ID
    function initialize(
        Init memory init
    ) public notZeroAddress(address(init.coordinator)) initializer {
        __ReentrancyGuard_init();
        coordinator = IStakerNodeCoordinator(init.coordinator);
        id = init.id;
        operatorDelegation = address(0);
    }

    /// @notice Deposits assets into EL strategies
    /// @param assets The assets to deposit
    /// @param amounts The amounts to deposit for each asset
    /// @param strategies The EL strategies to deposit into
    function depositAssets(
        IERC20[] calldata assets,
        uint256[] calldata amounts,
        IStrategy[] calldata strategies
    ) external override nonReentrant onlyRole(LIQUID_TOKEN_MANAGER_ROLE) {
        if (operatorDelegation == address(0)) revert NodeIsNotDelegated();

<<<<<<< HEAD
=======
        // Cache strategyManager to save gas
>>>>>>> ebb57f64
        IStrategyManager strategyManager = coordinator.strategyManager();

        // Cache array length
        uint256 assetsLength = assets.length;
<<<<<<< HEAD
        for (uint256 i = 0; i < assetsLength; i++) {
            IERC20 asset = assets[i];
            uint256 amount = amounts[i];
            IStrategy strategy = strategies[i];

            asset.forceApprove(address(strategyManager), amount);

            uint256 eigenShares = strategyManager.depositIntoStrategy(
                strategy,
                asset,
                amount
            );

            emit AssetDepositedToStrategy(asset, strategy, amount, eigenShares);
=======

        // Use unchecked for counter increment since i < assetsLength
        unchecked {
            for (uint256 i = 0; i < assetsLength; i++) {
                IERC20 asset = assets[i];
                uint256 amount = amounts[i];
                IStrategy strategy = strategies[i];

                asset.forceApprove(address(strategyManager), amount);

                uint256 eigenShares = strategyManager.depositIntoStrategy(
                    strategy,
                    asset,
                    amount
                );

                emit AssetDepositedToStrategy(
                    asset,
                    strategy,
                    amount,
                    eigenShares
                );
            }
>>>>>>> ebb57f64
        }
    }

    /// @notice Delegates the node's assets to an operator
    /// @param operator Address of the operator to delegate to
    /// @param signature Signature authorizing the delegation
    /// @param approverSalt Salt used in the signature
    function delegate(
        address operator,
        ISignatureUtilsMixinTypes.SignatureWithExpiry memory signature,
        bytes32 approverSalt
<<<<<<< HEAD
    ) external override onlyRole(LIQUID_TOKEN_MANAGER_ROLE) {
        if (operatorDelegation != address(0)) revert NodeIsDelegated(operatorDelegation);

=======
    ) public override onlyRole(STAKER_NODES_DELEGATOR_ROLE) {
        if (operatorDelegation != address(0))
            revert NodeIsDelegated(operatorDelegation);

        // Cache delegationManager to save gas
>>>>>>> ebb57f64
        IDelegationManager delegationManager = coordinator.delegationManager();
        delegationManager.delegateTo(operator, signature, approverSalt);
        operatorDelegation = operator;

        emit DelegatedToOperator(operator);
    }

<<<<<<< HEAD
    /// @notice Undelegates the node from the current operator and withdraws all shares from all strategies
    /// @dev EL creates one withdrawal request per strategy in the case of undelegation
=======
    /// @notice Undelegates the StakerNode's assets from the current operator
    /// @dev OUT OF SCOPE FOR V1
    /** 
>>>>>>> ebb57f64
    function undelegate()
        external
        override
        onlyRole(LIQUID_TOKEN_MANAGER_ROLE)
        returns (bytes32[] memory)
    {
<<<<<<< HEAD
        if (operatorDelegation == address(0)) revert NodeIsNotDelegated();

=======
        // Cache operatorDelegation to save gas
        address currentOperator = operatorDelegation;
        if (currentOperator == address(0)) revert NodeIsNotDelegated();

        // Cache delegationManager to save gas
>>>>>>> ebb57f64
        IDelegationManager delegationManager = coordinator.delegationManager();
        delegationManager.undelegate(address(this));

        emit UndelegatedFromOperator(currentOperator);

<<<<<<< HEAD
        emit UndelegatedFromOperator(operatorDelegation);
        
        operatorDelegation = address(0);
        return withdrawalRoots;
    }

    /// @notice Creates a withdrawal request of EL for a set of strategies
    /// @dev EL creates one withdrawal request regardless of the number of strategies
    /// @param strategies The set of strategies to withdraw from
    /// @param shareAmounts The amount of shares to withdraw per strategy
    function withdrawAssets(IStrategy[] calldata strategies, uint256[] calldata shareAmounts)   
        external
        override
        onlyRole(LIQUID_TOKEN_MANAGER_ROLE)
        returns (bytes32)
    {
        if (operatorDelegation == address(0)) revert NodeIsNotDelegated();
        if (strategies.length != shareAmounts.length) revert LengthMismatch(strategies.length, shareAmounts.length);
        
        IDelegationManager.QueuedWithdrawalParams[] memory requestParams = 
            new IDelegationManager.QueuedWithdrawalParams[](1);
        
        requestParams[0] = IDelegationManager.QueuedWithdrawalParams({
            strategies: strategies,
            shares: shareAmounts,
            withdrawer: address(this)
        });

        IDelegationManager delegationManager = coordinator.delegationManager();
        return delegationManager.queueWithdrawals(requestParams)[0];
    }

    /// @notice Completes a set of withdrawal requests on EL and retrieves funds
    /// @dev The funds are always withdrawn in tokens and sent to `LiquidTokenManager`, ie the node never keeps unstaked assets
    /// @param withdrawals The set of EL withdrawals to complete and associated data
    /// @param tokens The set of tokens to receive funds in
    function completeWithdrawals(
        IDelegationManager.Withdrawal[] calldata withdrawals,
        IERC20[][] calldata tokens
    ) external override onlyRole(LIQUID_TOKEN_MANAGER_ROLE) returns (IERC20[] memory) {
        uint256 arrayLength = withdrawals.length;
        bool[] memory receiveAsTokensArray = new bool[](arrayLength);
        uint256[] memory middlewareTimesIndexes = new uint256[](arrayLength);

        for (uint256 i = 0; i < arrayLength; i++) {
            receiveAsTokensArray[i] = true;
        }

        IDelegationManager delegationManager = coordinator.delegationManager();
        delegationManager.completeQueuedWithdrawals(
            withdrawals,
            tokens,
            middlewareTimesIndexes,
            receiveAsTokensArray
        );

        uint256 totalTokenCount = 0;
        for (uint256 i = 0; i < tokens.length; i++) {
            totalTokenCount += tokens[i].length;
        }

        IERC20[] memory receivedTokens = new IERC20[](totalTokenCount);
        uint256 uniqueCount = 0;

        for (uint256 i = 0; i < tokens.length; i++) {
            for (uint256 j = 0; j < tokens[i].length; j++) {
                IERC20 token = tokens[i][j];
                uint256 balance = token.balanceOf(address(this));
                if (balance > 0) {
                    token.safeTransfer(msg.sender, balance);
                    receivedTokens[uniqueCount++] = token;
                }
            }
        }

        if (uniqueCount == 0) revert NoTokensReceived();

        return receivedTokens;
=======
        operatorDelegation = address(0);
>>>>>>> ebb57f64
    }
    */

    /// @notice Returns the address of the current implementation contract
    /// @return The address of the implementation contract
    function implementation() public view override returns (address) {
        bytes32 slot = bytes32(uint256(keccak256("eip1967.proxy.beacon")) - 1);
        address implementationVariable;
        assembly {
            implementationVariable := sload(slot)
        }

        IBeacon beacon = IBeacon(implementationVariable);
        return beacon.implementation();
    }

    /// @notice Returns the version of the contract that was last initialized
    /// @return The initialized version as a uint64
    function getInitializedVersion() external view override returns (uint64) {
        return _getInitializedVersion();
    }

    /// @notice Returns the id of the StakerNode
    /// @return id The StakerNode's id as uint256
    function getId() external view override returns (uint256) {
        return id;
    }

    /// Returns the address of the operator the node is delegate to
    /// @return The address of the delegated operator or zero address if not delegated
    function getOperatorDelegation() external view override returns (address) {
        return operatorDelegation;
    }

    /// @dev Reverts if the caller doesn't have the required role
    /// @param role The role to check for
    modifier onlyRole(bytes32 role) {
        if (role == LIQUID_TOKEN_MANAGER_ROLE) {
            if (!coordinator.hasLiquidTokenManagerRole(msg.sender)) {
                revert UnauthorizedAccess(msg.sender, role);
            }
        } else {
            revert("Unknown role");
        }
        _;
    }

    /// @dev Reverts if the address is zero
    /// @param _address The address to check
    modifier notZeroAddress(address _address) {
        if (_address == address(0)) {
            revert ZeroAddress();
        }
        _;
    }
}<|MERGE_RESOLUTION|>--- conflicted
+++ resolved
@@ -57,30 +57,11 @@
     ) external override nonReentrant onlyRole(LIQUID_TOKEN_MANAGER_ROLE) {
         if (operatorDelegation == address(0)) revert NodeIsNotDelegated();
 
-<<<<<<< HEAD
-=======
         // Cache strategyManager to save gas
->>>>>>> ebb57f64
         IStrategyManager strategyManager = coordinator.strategyManager();
 
         // Cache array length
         uint256 assetsLength = assets.length;
-<<<<<<< HEAD
-        for (uint256 i = 0; i < assetsLength; i++) {
-            IERC20 asset = assets[i];
-            uint256 amount = amounts[i];
-            IStrategy strategy = strategies[i];
-
-            asset.forceApprove(address(strategyManager), amount);
-
-            uint256 eigenShares = strategyManager.depositIntoStrategy(
-                strategy,
-                asset,
-                amount
-            );
-
-            emit AssetDepositedToStrategy(asset, strategy, amount, eigenShares);
-=======
 
         // Use unchecked for counter increment since i < assetsLength
         unchecked {
@@ -104,7 +85,6 @@
                     eigenShares
                 );
             }
->>>>>>> ebb57f64
         }
     }
 
@@ -116,17 +96,11 @@
         address operator,
         ISignatureUtilsMixinTypes.SignatureWithExpiry memory signature,
         bytes32 approverSalt
-<<<<<<< HEAD
-    ) external override onlyRole(LIQUID_TOKEN_MANAGER_ROLE) {
-        if (operatorDelegation != address(0)) revert NodeIsDelegated(operatorDelegation);
-
-=======
     ) public override onlyRole(STAKER_NODES_DELEGATOR_ROLE) {
         if (operatorDelegation != address(0))
             revert NodeIsDelegated(operatorDelegation);
 
         // Cache delegationManager to save gas
->>>>>>> ebb57f64
         IDelegationManager delegationManager = coordinator.delegationManager();
         delegationManager.delegateTo(operator, signature, approverSalt);
         operatorDelegation = operator;
@@ -134,36 +108,21 @@
         emit DelegatedToOperator(operator);
     }
 
-<<<<<<< HEAD
     /// @notice Undelegates the node from the current operator and withdraws all shares from all strategies
     /// @dev EL creates one withdrawal request per strategy in the case of undelegation
-=======
-    /// @notice Undelegates the StakerNode's assets from the current operator
-    /// @dev OUT OF SCOPE FOR V1
-    /** 
->>>>>>> ebb57f64
     function undelegate()
         external
         override
-        onlyRole(LIQUID_TOKEN_MANAGER_ROLE)
+        onlyRole(STAKER_NODES_DELEGATOR_ROLE)
         returns (bytes32[] memory)
     {
-<<<<<<< HEAD
         if (operatorDelegation == address(0)) revert NodeIsNotDelegated();
 
-=======
-        // Cache operatorDelegation to save gas
-        address currentOperator = operatorDelegation;
-        if (currentOperator == address(0)) revert NodeIsNotDelegated();
-
-        // Cache delegationManager to save gas
->>>>>>> ebb57f64
-        IDelegationManager delegationManager = coordinator.delegationManager();
-        delegationManager.undelegate(address(this));
-
-        emit UndelegatedFromOperator(currentOperator);
-
-<<<<<<< HEAD
+        IDelegationManager delegationManager = coordinator.delegationManager();
+        bytes32[] memory withdrawalRoots = delegationManager.undelegate(
+            address(this)
+        );
+
         emit UndelegatedFromOperator(operatorDelegation);
         
         operatorDelegation = address(0);
@@ -242,11 +201,7 @@
         if (uniqueCount == 0) revert NoTokensReceived();
 
         return receivedTokens;
-=======
-        operatorDelegation = address(0);
->>>>>>> ebb57f64
-    }
-    */
+    }
 
     /// @notice Returns the address of the current implementation contract
     /// @return The address of the implementation contract

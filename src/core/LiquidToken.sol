--- conflicted
+++ resolved
@@ -391,15 +391,8 @@
                 _balanceQueuedAsset(supportedTokens[i])
             );
 
-<<<<<<< HEAD
             // Staked Withdrawable Asset Balances
-            total += liquidTokenManager.getWithdrawableAssetBalance(
-                supportedTokens[i]
-            );
-=======
-            // Staked Asset Balances
-            total += liquidTokenManager.getStakedAssetBalance(supportedTokens[i]);
->>>>>>> ca187f94
+            total += liquidTokenManager.getWithdrawableAssetBalance(supportedTokens[i]);
         }
 
         return total;

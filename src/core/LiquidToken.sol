--- conflicted
+++ resolved
@@ -29,33 +29,18 @@
     using SafeERC20 for IERC20;
 
     ILiquidTokenManager public liquidTokenManager;
-<<<<<<< HEAD
+    ITokenRegistryOracle public tokenRegistryOracle;
+
+    mapping(address => uint256) public assetBalances;
+    mapping(address => uint256) public queuedAssetBalances;
+
+    bytes32 public constant PAUSER_ROLE = keccak256("PAUSER_ROLE");
+
     IWithdrawalManager public withdrawalManager;
 
     mapping(address => uint256) public assetBalances;
     mapping(address => uint256) public queuedAssetBalances;
     mapping(address => uint256) private _withdrawalNonce;
-=======
-    ITokenRegistryOracle public tokenRegistryOracle;
-
-    /**
-    * @dev Withdrawal delay constant used for request/fulfill withdrawal flow
-    * @dev OUT OF SCOPE FOR V1
-    uint256 public constant WITHDRAWAL_DELAY = 14 days;
-    */
-
-    mapping(address => uint256) public assetBalances;
-    mapping(address => uint256) public queuedAssetBalances;
-    /**
-     * @dev Withdrawal request structure
-     * @dev OUT OF SCOPE FOR V1
-    mapping(bytes32 => WithdrawalRequest) public withdrawalRequests;
-    mapping(address => bytes32[]) public userWithdrawalRequests;
-    mapping(address => uint256) private _withdrawalNonce;
-    */
->>>>>>> ebb57f64
-
-    bytes32 public constant PAUSER_ROLE = keccak256("PAUSER_ROLE");
 
     /// @dev Disables initializers for the implementation contract
     constructor() {
@@ -80,25 +65,19 @@
         if (address(init.liquidTokenManager) == address(0)) {
             revert("LiquidTokenManager cannot be the zero address");
         }
-<<<<<<< HEAD
+        if (address(init.tokenRegistryOracle) == address(0)) {
+            revert("TokenRegistryOracle cannot be the zero address");
+        }
         if (address(init.withdrawalManager) == address(0)) {
             revert("WithdrawalManager cannot be the zero address");
         }
 
-=======
-        if (address(init.tokenRegistryOracle) == address(0)) {
-            revert("TokenRegistryOracle cannot be the zero address");
-        }
->>>>>>> ebb57f64
         _grantRole(DEFAULT_ADMIN_ROLE, init.initialOwner);
         _grantRole(PAUSER_ROLE, init.pauser);
 
         liquidTokenManager = init.liquidTokenManager;
-<<<<<<< HEAD
+        tokenRegistryOracle = init.tokenRegistryOracle;
         withdrawalManager = init.withdrawalManager;
-=======
-        tokenRegistryOracle = init.tokenRegistryOracle;
->>>>>>> ebb57f64
     }
 
     /// @notice Allows users to deposit multiple assets and receive shares
@@ -137,39 +116,6 @@
 
         // Always check token prices regardless of staleness (enhanced security)
         for (uint256 i = 0; i < assets.length; i++) {
-<<<<<<< HEAD
-            IERC20 asset = assets[i];
-            uint256 amount = amounts[i];
-
-            if (amount == 0) revert ZeroAmount();
-            if (!liquidTokenManager.tokenIsSupported(asset))
-                revert UnsupportedAsset(asset);
-
-            uint256 shares = calculateShares(asset, amount);
-            if (shares == 0) revert ZeroShares();
-
-            asset.safeTransferFrom(msg.sender, address(this), amount);
-            assetBalances[address(asset)] += amount;
-            
-            if (assetBalances[address(asset)] > asset.balanceOf(address(this))) 
-                revert AssetBalanceOutOfSync(
-                    asset, 
-                    assetBalances[address(asset)], 
-                    asset.balanceOf(address(this))
-                );
-
-            _mint(receiver, shares);
-
-            sharesArray[i] = shares;
-
-            emit AssetDeposited(
-                msg.sender,
-                receiver,
-                asset,
-                amount,
-                shares
-            );
-=======
             address assetAddr = address(assets[i]);
             if (liquidTokenManager.tokenIsSupported(IERC20(assetAddr))) {
                 if (tokenRegistryOracle.getTokenPrice(assetAddr) == 0) {
@@ -223,18 +169,16 @@
                     shares
                 );
             }
->>>>>>> ebb57f64
         }
 
         return sharesArray;
     }
-<<<<<<< HEAD
 
     /// @notice Allows users to initiate a withdrawal request against their shares
     /// @param assets The ERC20 assets to withdraw
     /// @param amounts The amount of tokens to withdraw for each asset
     function initiateWithdrawal(
-        IERC20[] memory assets,
+        IERC20Upgradeable[] memory assets,
         uint256[] memory amounts
     ) external nonReentrant whenNotPaused returns (bytes32) {
         if (assets.length != amounts.length)
@@ -248,34 +192,6 @@
                 revert UnsupportedAsset(assets[i]);
             if (amounts[i] == 0) revert ZeroAmount();
             totalShares += amounts[i];
-=======
-    /// @notice Allows users to request a withdrawal of their shares
-    /// @param withdrawAssets The ERC20 assets to withdraw
-    /// @param shareAmounts The number of shares to withdraw for each asset
-    /// @dev OUT OF SCOPE FOR V1
-    /** 
-    function requestWithdrawal(
-        IERC20Upgradeable[] memory withdrawAssets,
-        uint256[] memory shareAmounts
-    ) external nonReentrant whenNotPaused {
-        if (withdrawAssets.length != shareAmounts.length)
-            revert ArrayLengthMismatch();
-
-        uint256 len = withdrawAssets.length;
-        address sender = msg.sender;
-        uint256 totalShares;
-
-        unchecked {
-            for (uint256 i = 0; i < len; i++) {
-                if (
-                    !liquidTokenManager.tokenIsSupported(
-                        IERC20(address(withdrawAssets[i]))
-                    )
-                ) revert UnsupportedAsset(withdrawAssets[i]);
-                if (shareAmounts[i] == 0) revert ZeroAmount();
-                totalShares += shareAmounts[i];
-            }
->>>>>>> ebb57f64
         }
 
         if (balanceOf(sender) < totalShares)
@@ -290,7 +206,6 @@
         
         bytes32 requestId = keccak256(
             abi.encodePacked(
-<<<<<<< HEAD
                 msg.sender,
                 assets,
                 amounts,
@@ -303,67 +218,21 @@
             amounts,
             msg.sender,
             requestId
-=======
-                sender,
-                withdrawAssets,
-                shareAmounts,
-                block.timestamp,
-                block.number,
-                tx.gasprice,
-                address(this),
-                _withdrawalNonce[sender]++
-            )
-        );
-
-        if (withdrawalRequests[requestId].user != address(0)) {
-            revert DuplicateRequestId(requestId);
-        }
-
-        WithdrawalRequest memory request = WithdrawalRequest({
-            user: sender,
-            assets: withdrawAssets,
-            shareAmounts: shareAmounts,
-            requestTime: block.timestamp,
-            fulfilled: false
-        });
-
-        withdrawalRequests[requestId] = request;
-        userWithdrawalRequests[sender].push(requestId);
-
-        _transfer(sender, address(this), totalShares);
-
-        emit WithdrawalRequested(
-            requestId,
-            sender,
-            withdrawAssets,
-            shareAmounts,
-            block.timestamp
->>>>>>> ebb57f64
         );
         _withdrawalNonce[msg.sender] += 1;
 
         return requestId;
     }
-    */
-
-<<<<<<< HEAD
+
     function previewWithdrawal(
-        IERC20[] memory assets,
+        IERC20Upgradeable[] memory assets,
         uint256[] memory amounts
     ) external view override returns (bool) {
         return _previewWithdrawal(assets, amounts);
     }
-=======
-    /// @notice Allows users to fulfill a withdrawal request after the delay period
-    /// @param requestId The unique identifier of the withdrawal request
-    /// @dev OUT OF SCOPE FOR V1
-    /**
-    function fulfillWithdrawal(bytes32 requestId) external nonReentrant {
-        WithdrawalRequest storage request = withdrawalRequests[requestId];
->>>>>>> ebb57f64
 
     function _previewWithdrawal(
-        IERC20[] memory assets,
+        IERC20Upgradeable[] memory assets,
         uint256[] memory amounts
     ) internal view returns (bool) {
         bool isPossible = true;
@@ -384,7 +253,7 @@
     /// @param assets The assets to credit
     /// @param amounts The credit amounts expressed in native token
     function creditQueuedAssetBalances(
-        IERC20[] calldata assets,
+        IERC20Upgradeable[] calldata assets,
         uint256[] calldata amounts
     ) external whenNotPaused {
         if (msg.sender != address(withdrawalManager) && msg.sender != address(liquidTokenManager))
@@ -398,13 +267,12 @@
         }
     }
 
-<<<<<<< HEAD
     /// @notice Debits queued balances for a given set of assets & burns the corresponding shares if taken from user
     /// @param assets The assets to debit
     /// @param amounts The debit amounts expressed in native token
     /// @param sharesToBurn Amount of shares to burn
     function debitQueuedAssetBalances(
-        IERC20[] calldata assets,
+        IERC20Upgradeable[] calldata assets,
         uint256[] calldata amounts,
         uint256 sharesToBurn
     ) external whenNotPaused {
@@ -416,34 +284,6 @@
 
         for (uint256 i = 0; i < assets.length; i++) {
             queuedAssetBalances[address(assets[i])] -= amounts[i];
-=======
-        for (uint256 i = 0; i < amounts.length; i++) {
-            uint256 amount = amounts[i];
-            IERC20 asset = IERC20(address(request.assets[i]));
-
-            // Check the contract's actual token balance
-            if (asset.balanceOf(address(this)) < amount) {
-                revert InsufficientBalance(
-                    request.assets[i],
-                    asset.balanceOf(address(this)),
-                    amount
-                );
-            }
-
-            // Transfer the amount back to the user
-            asset.safeTransfer(msg.sender, amount);
-
-            // Reduce the asset balances for the asset
-            // Note: Make sure that whenever this contract receives funds from EL withdrawal, `queuedAssetBalances` is debited and `assetBalances` is credited
-            assetBalances[address(asset)] -= amount;
-
-            if (assetBalances[address(asset)] > asset.balanceOf(address(this)))
-                revert AssetBalanceOutOfSync(
-                    request.assets[i],
-                    assetBalances[address(asset)],
-                    asset.balanceOf(address(this))
-                );
->>>>>>> ebb57f64
         }
 
         // Burn escrow shares that were transferred to the contract during the withdrawal request
@@ -454,7 +294,7 @@
     /// @param assets The assets to debit
     /// @param amounts The credit amounts expressed in native token
     function creditAssetBalances(
-        IERC20[] calldata assets,
+        IERC20Upgradeable[] calldata assets,
         uint256[] calldata amounts
     ) external whenNotPaused {
         if (msg.sender != address(liquidTokenManager))
@@ -465,24 +305,6 @@
 
         for (uint256 i = 0; i < assets.length; i++) {
             assetBalances[address(assets[i])] += amounts[i];
-        }
-    }
-    */
-
-    /// @notice Credits queued balances for a given set of asset
-    /// @param assets The assets to credit
-    /// @param amounts The credit amounts expressed in native token
-    function creditQueuedAssetBalances(
-        IERC20Upgradeable[] calldata assets,
-        uint256[] calldata amounts
-    ) external whenNotPaused {
-        if (msg.sender != address(liquidTokenManager))
-            revert NotLiquidTokenManager(msg.sender);
-
-        if (assets.length != amounts.length) revert ArrayLengthMismatch();
-
-        for (uint256 i = 0; i < assets.length; i++) {
-            queuedAssetBalances[address(assets[i])] += amounts[i];
         }
     }
 
@@ -491,14 +313,9 @@
     /// @param amounts The amounts of each asset to transfer
     /// @param receiver The receiver of the funds, either `LiquidTokenManager` or `WithdrawalManager`
     function transferAssets(
-<<<<<<< HEAD
-        IERC20[] calldata assetsToRetrieve,
+        IERC20Upgradeable[] calldata assetsToRetrieve,
         uint256[] calldata amounts,
         address receiver
-=======
-        IERC20Upgradeable[] calldata assetsToRetrieve,
-        uint256[] calldata amounts
->>>>>>> ebb57f64
     ) external whenNotPaused {
         if (msg.sender != address(liquidTokenManager))
             revert NotLiquidTokenManager(msg.sender);
@@ -533,15 +350,8 @@
                     asset.balanceOf(address(this))
                 );
 
-            if (assetBalances[address(asset)] > asset.balanceOf(address(this)))
-                revert AssetBalanceOutOfSync(
-                    assetsToRetrieve[i],
-                    assetBalances[address(asset)],
-                    asset.balanceOf(address(this))
-                );
-
             emit AssetTransferred(
-                assetsToRetrieve[i],
+                asset,
                 amount,
                 receiver,
                 msg.sender
@@ -582,33 +392,6 @@
     // Getter functions
     // ------------------------------------------------------------------------------
 
-<<<<<<< HEAD
-=======
-    /**
-     * @dev Gets withdrawal requests for a user
-     * @dev OUT OF SCOPE FOR V1
-     */
-    /**
-    function getUserWithdrawalRequests(
-        address user
-    ) external view returns (bytes32[] memory) {
-        return userWithdrawalRequests[user];
-    }
-    */
-
-    /**
-     * @dev Gets details of a specific withdrawal request
-     * @dev OUT OF SCOPE FOR V1
-     */
-    /**
-    function getWithdrawalRequest(
-        bytes32 requestId
-    ) external view returns (WithdrawalRequest memory) {
-        return withdrawalRequests[requestId];
-    }
-    */
-
->>>>>>> ebb57f64
     /// @notice Returns the total value of assets managed by the contract
     /// @return The total value of assets in the unit of account
     function totalAssets() public view returns (uint256) {
@@ -663,11 +446,7 @@
     /// @param assetList The list of assets to get queued balances for
     /// @return An array of queued asset balances
     function balanceQueuedAssets(
-<<<<<<< HEAD
-        IERC20[] calldata assetList
-=======
         IERC20Upgradeable[] calldata assetList
->>>>>>> ebb57f64
     ) public view returns (uint256[] memory) {
         uint256[] memory balances = new uint256[](assetList.length);
         for (uint256 i = 0; i < assetList.length; i++) {
@@ -710,13 +489,9 @@
         return assetBalances[address(asset)];
     }
 
-<<<<<<< HEAD
-    function _balanceQueuedAsset(IERC20 asset) internal view returns (uint256) {
-=======
     function _balanceQueuedAsset(
         IERC20Upgradeable asset
     ) internal view returns (uint256) {
->>>>>>> ebb57f64
         return queuedAssetBalances[address(asset)];
     }
 

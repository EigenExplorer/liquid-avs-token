--- conflicted
+++ resolved
@@ -81,14 +81,8 @@
         uint256[] memory sharesArray = new uint256[](assets.length);
 
         for (uint256 i = 0; i < assets.length; i++) {
-<<<<<<< HEAD
             IERC20 memory asset = assets[i];
             uint256 amount = amounts[i];
-=======
-            if (amounts[i] == 0) revert ZeroAmount();
-            if (!liquidTokenManager.tokenIsSupported(assets[i]))
-                revert UnsupportedAsset(assets[i]);
->>>>>>> 130d8313
 
             if (amount == 0) revert ZeroAmount();
             if (!tokenRegistry.tokenIsSupported(asset))
@@ -352,13 +346,8 @@
 
         uint256 total = 0;
         for (uint256 i = 0; i < supportedTokens.length; i++) {
-<<<<<<< HEAD
             // Unstaked Asset Balances
             total += tokenRegistry.convertToUnitOfAccount(
-=======
-            // Asset Balances
-            total += liquidTokenManager.convertToUnitOfAccount(
->>>>>>> 130d8313
                 supportedTokens[i],
                 _balanceAsset(supportedTokens[i])
             );

--- conflicted
+++ resolved
@@ -19,9 +19,9 @@
         vm.prank(admin);
         IStakerNode node = stakerNodeCoordinator.createStakerNode();
 
-        assertEq(address(node) != address(2), true);
-        assertEq(stakerNodeCoordinator.getStakerNodesCount(), 3);
-        assertEq(address(node), address(stakerNodeCoordinator.getNodeById(2)));
+        assertEq(address(node) != address(0), true);
+        assertEq(stakerNodeCoordinator.getStakerNodesCount(), 1);
+        assertEq(address(node), address(stakerNodeCoordinator.getNodeById(0)));
     }
 
     function testUpgradeStakerNodeImplementationSuccess() public {
@@ -78,37 +78,39 @@
         vm.prank(admin);
         IStakerNode node = stakerNodeCoordinator.createStakerNode();
 
-        IStakerNode retrievedNode = stakerNodeCoordinator.getNodeById(2);
+        IStakerNode retrievedNode = stakerNodeCoordinator.getNodeById(0);
         assertEq(address(retrievedNode), address(node));
     }
 
     function testGetAllNodesSuccess() public {
         vm.prank(admin);
         stakerNodeCoordinator.createStakerNode();
+        vm.prank(admin);
+        stakerNodeCoordinator.createStakerNode();
 
         IStakerNode[] memory nodes = stakerNodeCoordinator.getAllNodes();
-        assertEq(nodes.length, 3);
+        assertEq(nodes.length, 2);
     }
 
     function testGetStakerNodesCountSuccess() public {
         vm.prank(admin);
         stakerNodeCoordinator.createStakerNode();
+        vm.prank(admin);
+        stakerNodeCoordinator.createStakerNode();
 
         uint256 count = stakerNodeCoordinator.getStakerNodesCount();
-        assertEq(count, 3);
+        assertEq(count, 2);
     }
 
     function testSetMaxNodesRevertsWhenLowerThanCurrentNodes() public {
         // Set max nodes and create a node
         vm.prank(admin);
-        stakerNodeCoordinator.setMaxNodes(2);
+        stakerNodeCoordinator.setMaxNodes(1);
+        vm.prank(admin);
+        stakerNodeCoordinator.createStakerNode();
 
         // Try to set maxNodes lower than the current number of nodes
         vm.prank(admin);
-<<<<<<< HEAD
-        vm.expectRevert(abi.encodeWithSelector(IStakerNodeCoordinator.MaxNodesLowerThanCurrent.selector, 2, 1));
-        stakerNodeCoordinator.setMaxNodes(1);
-=======
         vm.expectRevert(
             abi.encodeWithSelector(
                 IStakerNodeCoordinator.MaxNodesLowerThanCurrent.selector,
@@ -117,15 +119,13 @@
             )
         );
         stakerNodeCoordinator.setMaxNodes(0);
->>>>>>> ebb57f64
     }
 
     function testGetNodeByIdRevertsWithOutOfRangeId() public {
+        vm.prank(admin);
+        stakerNodeCoordinator.createStakerNode();
+
         // Accessing node ID that is out of range
-<<<<<<< HEAD
-        vm.expectRevert(abi.encodeWithSelector(IStakerNodeCoordinator.NodeIdOutOfRange.selector, 10));
-        stakerNodeCoordinator.getNodeById(10);
-=======
         vm.expectRevert(
             abi.encodeWithSelector(
                 IStakerNodeCoordinator.NodeIdOutOfRange.selector,
@@ -133,7 +133,6 @@
             )
         );
         stakerNodeCoordinator.getNodeById(1);
->>>>>>> ebb57f64
     }
 
     function testInitializeRevertsWithZeroMaxNodes() public {
@@ -174,22 +173,18 @@
     function testCreateStakerNodeRevertsWhenMaxNodesReached() public {
         // Set max nodes to 1 and create a node
         vm.prank(admin);
-        stakerNodeCoordinator.setMaxNodes(3);
+        stakerNodeCoordinator.setMaxNodes(1);
         vm.prank(admin);
         stakerNodeCoordinator.createStakerNode();
 
         // Try to create another node, which exceeds the max node limit
         vm.prank(admin);
-<<<<<<< HEAD
-        vm.expectRevert(abi.encodeWithSelector(IStakerNodeCoordinator.TooManyStakerNodes.selector, 3));
-=======
         vm.expectRevert(
             abi.encodeWithSelector(
                 IStakerNodeCoordinator.TooManyStakerNodes.selector,
                 1
             )
         );
->>>>>>> ebb57f64
         stakerNodeCoordinator.createStakerNode();
     }
 

--- conflicted
+++ resolved
@@ -2,7 +2,6 @@
 pragma solidity ^0.8.27;
 
 import "forge-std/Test.sol";
-import "forge-std/console.sol";
 import {BaseTest} from "./common/BaseTest.sol";
 import {MockStrategy} from "./mocks/MockStrategy.sol";
 import {MockERC20, MockERC20NoDecimals} from "./mocks/MockERC20.sol";
@@ -11,7 +10,6 @@
 
 import {LiquidTokenManager} from "../src/core/LiquidTokenManager.sol";
 import {ILiquidTokenManager} from "../src/interfaces/ILiquidTokenManager.sol";
-import {IWithdrawalManager} from "../src/interfaces/IWithdrawalManager.sol";
 import {ILiquidToken} from "../src/interfaces/ILiquidToken.sol";
 import {IStakerNodeCoordinator} from "../src/interfaces/IStakerNodeCoordinator.sol";
 import {IStakerNode} from "../src/interfaces/IStakerNode.sol";
@@ -23,9 +21,6 @@
 import {IDelegationManager} from "@eigenlayer/contracts/interfaces/IDelegationManager.sol";
 import {IStrategy} from "@eigenlayer/contracts/interfaces/IStrategy.sol";
 
-<<<<<<< HEAD
-contract LiquidTokenManagerTest is BaseTest {    
-=======
 contract LiquidTokenManagerTest is BaseTest {
     IStakerNode public stakerNode;
     bool public isLocalTestNetwork;
@@ -62,7 +57,6 @@
         }
     }
 
->>>>>>> ebb57f64
     function setUp() public override {
         // Skip network-dependent tests when running on mainnet fork
         isLocalTestNetwork = _isTestNetwork();
@@ -89,24 +83,6 @@
         console.log("Deployer address:", deployer);
         console.log("Test contract address:", address(this));
 
-<<<<<<< HEAD
-        // Delegate staker node
-        uint256[] memory nodeIds = new uint256[](1);
-        nodeIds[0] = 0;
-        address[] memory operators = new address[](1);
-        operators[0] = operatorAddress;
-        ISignatureUtils.SignatureWithExpiry[] memory sigs = new ISignatureUtils.SignatureWithExpiry[](1);
-        bytes32[] memory salts = new bytes32[](1);
-        
-        vm.prank(admin);
-        liquidTokenManager.delegateNodes(nodeIds, operators, sigs, salts);
-
-        assertEq(
-            stakerNode.getOperatorDelegation(),
-            operatorAddress,
-            "Node not delegated to correct operator"
-        );
-=======
         // Create a staker node for testing
         vm.startPrank(admin);
         try
@@ -425,7 +401,6 @@
         MockChainlinkFeed feed = _createMockPriceFeed(int256(100000000), 8); // 1 ETH per token
 
         return (IERC20(address(token)), strategy, feed);
->>>>>>> ebb57f64
     }
 
     function testInitialize() public {
@@ -1092,10 +1067,6 @@
         amounts[0] = 0 ether;
 
         uint256 nodeId = 0;
-<<<<<<< HEAD
-        vm.prank(admin);
-        vm.expectRevert(abi.encodeWithSelector(ILiquidTokenManager.InvalidStakingAmount.selector, 0));
-=======
         vm.prank(deployer);
         vm.expectRevert(
             abi.encodeWithSelector(
@@ -1103,7 +1074,6 @@
                 0
             )
         ); // Expect InvalidStakingAmount with 0 value
->>>>>>> ebb57f64
         liquidTokenManager.stakeAssetsToNode(nodeId, assets, amounts);
     }
 
@@ -1113,19 +1083,6 @@
             return;
         }
 
-<<<<<<< HEAD
-        uint256 invalidNodeId = 2;
-        vm.expectRevert(
-            abi.encodeWithSelector(
-                IStakerNodeCoordinator.NodeIdOutOfRange.selector,
-                invalidNodeId
-            )
-        );
-        liquidTokenManager.getStakedAssetBalanceNode(
-            testToken,
-            invalidNodeId
-        );
-=======
         try stakerNodeCoordinator.getNodeById(1) {
             // Use assertFalse instead of fail() with string argument
             assertFalse(true, "Expected revert for non-existent node ID");
@@ -1135,7 +1092,6 @@
         } catch (bytes memory) {
             // Accept any revert
         }
->>>>>>> ebb57f64
     }
 
     function testGetStakedAssetBalanceInvalidStrategy() public {
@@ -1449,186 +1405,6 @@
             IERC20(address(token1))
         );
 
-<<<<<<< HEAD
-    function testCannotDelegateDelegatedNode() public {
-        uint256[] memory nodeIds = new uint256[](1);
-        nodeIds[0] = 0;
-        address[] memory operators = new address[](1);
-        address newOperator = address(0x123);
-        operators[0] = newOperator;
-        ISignatureUtils.SignatureWithExpiry[] memory sigs = new ISignatureUtils.SignatureWithExpiry[](1);
-        bytes32[] memory salts = new bytes32[](1);
-        
-        vm.prank(admin);
-        vm.expectRevert(
-            abi.encodeWithSelector(
-                IStakerNode.NodeIsDelegated.selector,
-                operatorAddress
-            )
-        );
-        liquidTokenManager.delegateNodes(nodeIds, operators, sigs, salts);
-    }
-
-    function testUndelegateNodesWithoutRedemption() public {    
-        uint256[] memory nodeIds = new uint256[](1);
-        nodeIds[0] = 0;
-
-        vm.prank(admin);
-        liquidTokenManager.undelegateNodes(nodeIds);
-        
-        // Verify node is undelegated
-        assertEq(
-            stakerNode.getOperatorDelegation(),
-            address(0),
-            "Node still shows delegation after undelegation"
-        );
-    }
-
-    function testUndelegateNodesWithRedemption() public {
-    // Delegate 2nd node
-    uint256[] memory nodeIdsToDelegate = new uint256[](1);
-    nodeIdsToDelegate[0] = 1;
-    address[] memory operators = new address[](1);
-    operators[0] = operatorAddress;
-    ISignatureUtils.SignatureWithExpiry[] memory sigs = new ISignatureUtils.SignatureWithExpiry[](1);
-    bytes32[] memory salts = new bytes32[](1);
-    
-    vm.prank(admin);
-    liquidTokenManager.delegateNodes(nodeIdsToDelegate, operators, sigs, salts);
-
-    // Prepare arrays for both nodes (0 and 1)
-    uint256[] memory nodeIds = new uint256[](2);
-    nodeIds[0] = 0;
-    nodeIds[1] = 1;
-    
-    // Set up assets arrays with both tokens
-    IERC20[] memory assets = new IERC20[](2);
-    assets[0] = IERC20(address(testToken));
-    assets[1] = IERC20(address(testToken2));
-    
-    // Deposit amounts for user
-    uint256[] memory amountsToDeposit = new uint256[](2);
-    amountsToDeposit[0] = 10 ether;
-    amountsToDeposit[1] = 10 ether;
-    
-    // Stake amounts for nodes
-    uint256[] memory amounts = new uint256[](2);
-    amounts[0] = 1 ether;
-    amounts[1] = 1 ether;
-
-    // User deposits both tokens
-    vm.prank(user1);
-    liquidToken.deposit(assets, amountsToDeposit, user1);
-
-    // Set up strategies for staking
-    IStrategy[] memory strategiesForNode = new IStrategy[](2);
-    strategiesForNode[0] = mockStrategy;
-    strategiesForNode[1] = mockStrategy2;
-
-    // Stake assets to both nodes
-    vm.startPrank(admin);
-    liquidTokenManager.stakeAssetsToNode(nodeIds[0], assets, amounts);
-    liquidTokenManager.stakeAssetsToNode(nodeIds[1], assets, amounts);
-    vm.stopPrank();
-
-    // Get deposits for both nodes before undelegation
-    (IStrategy[] memory strategies0, uint256[] memory depositAmounts0) = strategyManager.getDeposits(address(stakerNode));
-    (IStrategy[] memory strategies1, uint256[] memory depositAmounts1) = strategyManager.getDeposits(address(stakerNode2));
-    
-    // Convert strategies to tokens for verification
-    IERC20[] memory expectedAssets0 = new IERC20[](strategies0.length);
-    IERC20[] memory expectedAssets1 = new IERC20[](strategies1.length);
-    for (uint256 i = 0; i < strategies0.length; i++) {
-        expectedAssets0[i] = liquidTokenManager.strategyTokens(strategies0[i]);
-        expectedAssets1[i] = liquidTokenManager.strategyTokens(strategies1[i]);
-    }
-    
-    // Set up event capture
-    vm.recordLogs();
-    
-    // Undelegate both nodes
-    vm.prank(admin);
-    liquidTokenManager.undelegateNodes(nodeIds);
-    
-    // Verify both nodes are undelegated
-    assertEq(
-        stakerNode.getOperatorDelegation(),
-        address(0),
-        "Node 0 still shows delegation after undelegation"
-    );
-    assertEq(
-        stakerNode2.getOperatorDelegation(),
-        address(0),
-        "Node 1 still shows delegation after undelegation"
-    );
-
-    // Get the recorded logs
-    Vm.Log[] memory entries = vm.getRecordedLogs();
-    
-    // Find RedemptionCreatedForNodeUndelegation events for both nodes
-    bytes32[] memory redemptionIds = new bytes32[](2);
-    bytes32[] memory requestIds = new bytes32[](2);
-    bytes32[][] memory withdrawalRoots = new bytes32[][](2);
-    uint256 foundEvents = 0;
-    
-    for (uint256 i = 0; i < entries.length; i++) {
-        if (entries[i].topics[0] == keccak256("RedemptionCreatedForNodeUndelegation(bytes32,bytes32,bytes32[],uint256)")) {
-            (redemptionIds[foundEvents], requestIds[foundEvents], withdrawalRoots[foundEvents],) = abi.decode(
-                entries[i].data, 
-                (bytes32, bytes32, bytes32[], uint256)
-            );
-            foundEvents++;
-            if (foundEvents == 2) break;
-        }
-    }
-    
-    // Verify redemptions for both nodes
-    for (uint256 i = 0; i < 2; i++) {
-        ILiquidTokenManager.Redemption memory redemption = withdrawalManager.getRedemption(redemptionIds[i]);
-        assertEq(redemption.requestIds.length, 1, string.concat("Incorrect requestIds length for node"));
-        assertEq(redemption.requestIds[0], requestIds[i], string.concat("Incorrect requestId for node"));
-        assertEq(redemption.withdrawalRoots.length, withdrawalRoots[i].length, string.concat("Incorrect withdrawalRoots length for node"));
-        assertEq(redemption.withdrawalRoots[0], withdrawalRoots[i][0], string.concat("Incorrect withdrawalRoot for node"));
-        assertEq(redemption.receiver, address(liquidToken), string.concat("Incorrect receiver for node"));
-        
-        // Get and verify withdrawal requests
-        IWithdrawalManager.ELWithdrawalRequest[] memory elRequests = withdrawalManager.getELWithdrawalRequests(withdrawalRoots[i]);
-        
-        // Verify withdrawal request details using the appropriate node and deposits
-        address expectedStaker = i == 0 ? address(stakerNode) : address(stakerNode2);
-        uint256[] memory expectedAmounts = i == 0 ? depositAmounts0 : depositAmounts1;
-        IERC20[] memory expectedTokens = i == 0 ? expectedAssets0 : expectedAssets1;
-        
-        assertEq(elRequests[0].withdrawal.staker, expectedStaker, string.concat("Incorrect staker address for node"));
-        assertEq(elRequests[0].withdrawal.delegatedTo, operatorAddress, string.concat("Incorrect operator address for node"));
-        
-        // Verify both token amounts and addresses
-        for (uint256 j = 0; j < elRequests.length; j++) {
-            for (uint256 k = 0; k < elRequests[k].assets.length; k++) {
-                assertEq(elRequests[j].withdrawal.shares[k], expectedAmounts[j], string.concat("Incorrect withdrawal amount"));
-                assertEq(address(elRequests[j].assets[k]), address(expectedTokens[j]), string.concat("Incorrect withdrawal asset"));
-            }
-        }
-    }
-}
-
-    function testNodeUndelegationsDoNotInflateShares() public {
-        // Stake assets to node
-        vm.prank(user1);
-        IERC20[] memory assets = new IERC20[](1);
-        assets[0] = IERC20(address(testToken));
-        uint256[] memory amountsToDeposit = new uint256[](1);
-        amountsToDeposit[0] = 10 ether;
-        
-        liquidToken.deposit(assets, amountsToDeposit, user1);
-
-        uint256 nodeId = 0;
-
-        uint256[] memory amounts = new uint256[](1);
-        amounts[0] = 1 ether;
-        IStrategy[] memory strategiesForNode = new IStrategy[](1);
-        strategiesForNode[0] = mockStrategy;
-=======
         // Create second test token and strategy
         MockERC20 token2 = new MockERC20("Test Token 2", "TT2");
         MockStrategy strategy2 = new MockStrategy(
@@ -1655,1006 +1431,9 @@
             ),
             abi.encode(2 ether, true) // price = 2 ether, success = true
         );
->>>>>>> ebb57f64
 
         vm.startPrank(admin);
 
-<<<<<<< HEAD
-        // Get initial share calculation
-        uint256 sharesBeforeWithdrawalQueued = liquidToken.calculateShares(testToken, 1 ether);
-
-        // Perform undelegation
-        uint256[] memory nodeIds = new uint256[](1);
-        nodeIds[0] = 0;
-
-        vm.prank(admin);
-        liquidTokenManager.undelegateNodes(nodeIds);
-        
-        // Check share calculation after undelegation
-        uint256 sharesAfterWithdrawalQueued = liquidToken.calculateShares(testToken, 1 ether);
-        
-        // Verify shares haven't been inflated
-        assertEq(
-            sharesBeforeWithdrawalQueued,
-            sharesAfterWithdrawalQueued,
-            "Token is mispriced due to inflated shares"
-        );
-    }
-
-    function testCannotUndelegateUndelegatedNode() public {
-        uint256[] memory nodeIds = new uint256[](1);
-        nodeIds[0] = 1;
-        
-        vm.expectRevert(IStakerNode.NodeIsNotDelegated.selector);
-        vm.prank(admin);
-        liquidTokenManager.undelegateNodes(nodeIds);
-    }
-
-    function testWithdrawNodeAssets() public {
-        uint256[] memory nodeIdsToDelegate = new uint256[](1);
-        nodeIdsToDelegate[0] = 1;
-        address[] memory operators = new address[](1);
-        operators[0] = operatorAddress;
-        ISignatureUtils.SignatureWithExpiry[] memory sigs = new ISignatureUtils.SignatureWithExpiry[](1);
-        bytes32[] memory salts = new bytes32[](1);
-        
-        vm.prank(admin);
-        liquidTokenManager.delegateNodes(nodeIdsToDelegate, operators, sigs, salts);
-
-        // Helper function to set up test state with multiple nodes and assets
-        (
-            uint256[] memory nodeIds,
-            uint256[][] memory initialNodeBalances
-        ) = _setupWithdrawNodeAssetsTest();
-        
-        // Helper function to perform withdrawal and get event data
-        (
-            bytes32 redemptionId,
-            bytes32[] memory requestIds,
-            bytes32[] memory withdrawalRoots,
-            uint256[] memory eventNodeIds
-        ) = _performWithdrawNodeAssets(nodeIds);
-        
-        // Verify redemption details for multiple nodes and assets
-        _verifyWithdrawNodeAssetsRedemption(
-            redemptionId,
-            requestIds,
-            withdrawalRoots,
-            eventNodeIds,
-            nodeIds,
-            initialNodeBalances
-        );
-    }
-
-    // Helper functions to break down the test
-    function _setupWithdrawNodeAssetsTest() internal returns (
-        uint256[] memory nodeIds,
-        uint256[][] memory initialNodeBalances
-    ) {
-        // Setup: Create nodes array
-        nodeIds = new uint256[](2);
-        nodeIds[0] = 0;
-        nodeIds[1] = 1;
-        
-        // Setup: Create assets array
-        IERC20[] memory assets = new IERC20[](2);
-        assets[0] = IERC20(address(testToken));
-        assets[1] = IERC20(address(testToken2));
-        
-        // Setup: Deposit assets from user1
-        uint256[] memory amountsToDeposit = new uint256[](2);
-        amountsToDeposit[0] = 20 ether; // More tokens to split across nodes
-        amountsToDeposit[1] = 10 ether;
-        
-        vm.prank(user1);
-        liquidToken.deposit(assets, amountsToDeposit, user1);
-
-        // Stake different amounts to each node
-        uint256[] memory amounts1 = new uint256[](2);
-        amounts1[0] = 8 ether;
-        amounts1[1] = 4 ether;
-
-        uint256[] memory amounts2 = new uint256[](2);
-        amounts2[0] = 7 ether;
-        amounts2[1] = 3 ether;
-
-        vm.prank(admin);
-        liquidTokenManager.stakeAssetsToNode(nodeIds[0], assets, amounts1);
-        
-        vm.prank(admin);
-        liquidTokenManager.stakeAssetsToNode(nodeIds[1], assets, amounts2);
-
-        // Store initial balances for both nodes and both assets
-        initialNodeBalances = new uint256[][](2);
-        initialNodeBalances[0] = new uint256[](2);
-        initialNodeBalances[1] = new uint256[](2);
-        
-        for (uint256 i = 0; i < nodeIds.length; i++) {
-            initialNodeBalances[i][0] = liquidTokenManager.getStakedAssetBalanceNode(testToken, nodeIds[i]);
-            initialNodeBalances[i][1] = liquidTokenManager.getStakedAssetBalanceNode(testToken2, nodeIds[i]);
-        }
-
-        return (nodeIds, initialNodeBalances);
-    }
-
-    function _performWithdrawNodeAssets(uint256[] memory nodeIds) internal returns (
-        bytes32 redemptionId,
-        bytes32[] memory requestIds,
-        bytes32[] memory withdrawalRoots,
-        uint256[] memory eventNodeIds
-    ) {
-        // Setup withdrawal assets for each node
-        IERC20[][] memory withdrawalAssets = new IERC20[][](2);
-        uint256[][] memory shares = new uint256[][](2);
-        
-        for (uint256 i = 0; i < nodeIds.length; i++) {
-            withdrawalAssets[i] = new IERC20[](2);
-            withdrawalAssets[i][0] = testToken;
-            withdrawalAssets[i][1] = testToken2;
-            
-            shares[i] = new uint256[](2);
-            shares[i][0] = 3 ether; // Withdraw 3 ETH of first token
-            shares[i][1] = 1 ether; // Withdraw 1 ETH of second token
-        }
-
-        vm.recordLogs();
-        vm.prank(admin);
-        liquidTokenManager.withdrawNodeAssets(nodeIds, withdrawalAssets, shares);
-
-        Vm.Log[] memory entries = vm.getRecordedLogs();
-        
-        for (uint256 i = 0; i < entries.length; i++) {
-            if (entries[i].topics[0] == keccak256("RedemptionCreatedForRebalancing(bytes32,bytes32[],bytes32[],uint256[])")) {
-                (redemptionId, requestIds, withdrawalRoots, eventNodeIds) = abi.decode(
-                    entries[i].data, 
-                    (bytes32, bytes32[], bytes32[], uint256[])
-                );
-                break;
-            }
-        }
-        return (redemptionId, requestIds, withdrawalRoots, eventNodeIds);
-    }
-
-    function _verifyWithdrawNodeAssetsRedemption(
-        bytes32 redemptionId,
-        bytes32[] memory requestIds,
-        bytes32[] memory withdrawalRoots,
-        uint256[] memory eventNodeIds,
-        uint256[] memory nodeIds,
-        uint256[][] memory initialNodeBalances
-    ) internal {
-        // Verify redemption basic details
-        ILiquidTokenManager.Redemption memory redemption = withdrawalManager.getRedemption(redemptionId);
-        assertEq(redemption.requestIds.length, requestIds.length, "Incorrect requestIds length");
-        assertEq(redemption.withdrawalRoots.length, withdrawalRoots.length, "Incorrect withdrawalRoots length");
-        assertEq(redemption.receiver, address(liquidToken), "Incorrect receiver");
-
-        // Verify withdrawal requests for each node
-        IWithdrawalManager.ELWithdrawalRequest[] memory elRequests = 
-            withdrawalManager.getELWithdrawalRequests(withdrawalRoots);
-        
-        for (uint256 i = 0; i < nodeIds.length; i++) {
-            // Verify request details
-            assertEq(elRequests[i].withdrawal.staker, address(stakerNodeCoordinator.getNodeById(nodeIds[i])), "Incorrect staker address");
-            assertEq(elRequests[i].withdrawal.delegatedTo, operatorAddress, "Incorrect operator address");
-            
-            // Verify withdrawal amounts for each asset
-            assertEq(elRequests[i].withdrawal.shares[0], 3 ether, "Incorrect withdrawal amount for first token");
-            assertEq(elRequests[i].withdrawal.shares[1], 1 ether, "Incorrect withdrawal amount for second token");
-            
-            // Verify correct assets
-            assertEq(address(elRequests[i].assets[0]), address(testToken), "Incorrect first withdrawal asset");
-            assertEq(address(elRequests[i].assets[1]), address(testToken2), "Incorrect second withdrawal asset");
-
-            // Verify remaining balances for each asset in each node
-            uint256 expectedRemainingBalance1 = initialNodeBalances[i][0] - 3 ether;
-            uint256 expectedRemainingBalance2 = initialNodeBalances[i][1] - 1 ether;
-            
-            uint256 actualRemainingBalance1 = liquidTokenManager.getStakedAssetBalanceNode(testToken, nodeIds[i]);
-            uint256 actualRemainingBalance2 = liquidTokenManager.getStakedAssetBalanceNode(testToken2, nodeIds[i]);
-            
-            assertEq(
-                actualRemainingBalance1,
-                expectedRemainingBalance1,
-                string.concat("Incorrect remaining balance for token1 in node ", vm.toString(nodeIds[i]))
-            );
-            assertEq(
-                actualRemainingBalance2,
-                expectedRemainingBalance2,
-                string.concat("Incorrect remaining balance for token2 in node ", vm.toString(nodeIds[i]))
-            );
-        }
-    }
-
-    function testWithdrawNodeAssetsDoesNotInflateShares() public {
-        // Setup phase
-        (uint256 nodeId, uint256 sharesBeforeWithdrawal) = _setupInflateSharesTest();
-        
-        // Perform withdrawal
-        _performWithdrawalForInflateTest(nodeId);
-        
-        // Verify shares
-        uint256 sharesAfterWithdrawal = liquidToken.calculateShares(testToken, 1 ether);
-        assertEq(
-            sharesBeforeWithdrawal,
-            sharesAfterWithdrawal,
-            "Token is mispriced due to inflated shares"
-        );
-    }
-
-    function _setupInflateSharesTest() internal returns (uint256 nodeId, uint256 sharesBeforeWithdrawal) {
-        vm.prank(user1);
-        IERC20[] memory assets = new IERC20[](1);
-        assets[0] = IERC20(address(testToken));
-        uint256[] memory amountsToDeposit = new uint256[](1);
-        amountsToDeposit[0] = 10 ether;
-        
-        liquidToken.deposit(assets, amountsToDeposit, user1);
-
-        nodeId = 0;
-        uint256[] memory amounts = new uint256[](1);
-        amounts[0] = 5 ether;
-
-        vm.prank(admin);
-        liquidTokenManager.stakeAssetsToNode(nodeId, assets, amounts);
-
-        sharesBeforeWithdrawal = liquidToken.calculateShares(testToken, 1 ether);
-        return (nodeId, sharesBeforeWithdrawal);
-    }
-
-    function _performWithdrawalForInflateTest(uint256 nodeId) internal {
-        uint256[] memory nodeIds = new uint256[](1);
-        nodeIds[0] = nodeId;
-        
-        IERC20[][] memory withdrawalAssets = new IERC20[][](1);
-        withdrawalAssets[0] = new IERC20[](1);
-        withdrawalAssets[0][0] = testToken;
-        
-        uint256[][] memory shares = new uint256[][](1);
-        shares[0] = new uint256[](1);
-        shares[0][0] = 2 ether;
-
-        vm.prank(admin);
-        liquidTokenManager.withdrawNodeAssets(nodeIds, withdrawalAssets, shares);
-    }
-
-    function testSettleUserWithdrawals() public {
-        uint256[] memory nodeIdsToDelegate = new uint256[](1);
-        nodeIdsToDelegate[0] = 1;
-        address[] memory operators = new address[](1);
-        operators[0] = operatorAddress;
-        ISignatureUtils.SignatureWithExpiry[] memory sigs = new ISignatureUtils.SignatureWithExpiry[](1);
-        bytes32[] memory salts = new bytes32[](1);
-        
-        vm.prank(admin);
-        liquidTokenManager.delegateNodes(nodeIdsToDelegate, operators, sigs, salts);
-
-        // Setup phase: Create deposits and withdrawal requests
-        (bytes32[] memory requestIds, uint256[] memory nodeIds, uint256[] memory initialBalances) = _setupSettleUserWithdrawalsTest();
-        
-        // Execute settlement and capture events
-        bytes32 redemptionId = _performSettlement(requestIds, nodeIds);
-        
-        // Verify the results
-        _verifySettlementResults(redemptionId, requestIds, initialBalances);
-    }
-
-    // Helper function to set up the test state
-    function _setupSettleUserWithdrawalsTest() internal returns (
-        bytes32[] memory requestIds,
-        uint256[] memory nodeIds,
-        uint256[] memory initialBalances
-    ) {
-        // Create test users
-        address user3 = makeAddr("user3");
-        
-        // Setup tokens for user3 (user1 and user2 are setup in BaseTest)
-        testToken.mint(user3, 100 ether);
-        testToken2.mint(user3, 100 ether);
-        vm.prank(user3);
-        testToken.approve(address(liquidToken), type(uint256).max);
-        vm.prank(user3);
-        testToken2.approve(address(liquidToken), type(uint256).max);
-
-        // Set up deposits for all users
-        IERC20[] memory depositAssets = new IERC20[](2);
-        depositAssets[0] = IERC20(address(testToken));
-        depositAssets[1] = IERC20(address(testToken2));
-        
-        uint256[] memory user1Amounts = new uint256[](2);
-        user1Amounts[0] = 10 ether;
-        user1Amounts[1] = 5 ether;
-        
-        uint256[] memory user2Amounts = new uint256[](2);
-        user2Amounts[0] = 8 ether;
-        user2Amounts[1] = 4 ether;
-        
-        uint256[] memory user3Amounts = new uint256[](2);
-        user3Amounts[0] = 6 ether;
-        user3Amounts[1] = 3 ether;
-
-        vm.prank(user1);
-        liquidToken.deposit(depositAssets, user1Amounts, user1);
-        
-        vm.prank(user2);
-        liquidToken.deposit(depositAssets, user2Amounts, user2);
-        
-        vm.prank(user3);
-        liquidToken.deposit(depositAssets, user3Amounts, user3);
-
-        // Stake 50% of assets to nodes
-        nodeIds = new uint256[](2);
-        nodeIds[0] = 0;
-        nodeIds[1] = 1;
-
-        uint256[] memory stakeAmounts = new uint256[](2);
-        stakeAmounts[0] = 6 ether;
-        stakeAmounts[1] = 3 ether;
-
-        vm.prank(admin);
-        liquidTokenManager.stakeAssetsToNode(nodeIds[0], depositAssets, stakeAmounts);
-        vm.prank(admin);
-        liquidTokenManager.stakeAssetsToNode(nodeIds[1], depositAssets, stakeAmounts);
-
-        // Create withdrawal requests
-        vm.prank(user1);
-        bytes32 request1Id = liquidToken.initiateWithdrawal(depositAssets, user1Amounts);
-        
-        vm.prank(user2);
-        bytes32 request2Id = liquidToken.initiateWithdrawal(depositAssets, user2Amounts);
-        
-        vm.prank(user3);
-        bytes32 request3Id = liquidToken.initiateWithdrawal(depositAssets, user3Amounts);
-
-        initialBalances = new uint256[](2);
-        initialBalances[0] = testToken.balanceOf(address(withdrawalManager));
-        initialBalances[1] = testToken2.balanceOf(address(withdrawalManager));
-        
-        requestIds = new bytes32[](3);
-        requestIds[0] = request1Id;
-        requestIds[1] = request2Id;
-        requestIds[2] = request3Id;
-        
-        return (requestIds, nodeIds, initialBalances);
-    }
-
-    // Helper function to perform the settlement
-    function _performSettlement(bytes32[] memory requestIds, uint256[] memory nodeIds) internal returns (bytes32 redemptionId) {
-        // Setup unstaked portion parameters
-        IERC20[] memory ltAssets = new IERC20[](2);
-        ltAssets[0] = testToken;
-        ltAssets[1] = testToken2;
-        uint256[] memory ltAmounts = new uint256[](2);
-        ltAmounts[0] = 12 ether;
-        ltAmounts[1] = 6 ether;
-
-        // Setup staked portion parameters
-        IERC20[][] memory elAssets = new IERC20[][](2);
-        elAssets[0] = new IERC20[](2);
-        elAssets[0][0] = testToken;
-        elAssets[0][1] = testToken2;
-        elAssets[1] = new IERC20[](2);
-        elAssets[1][0] = testToken;
-        elAssets[1][1] = testToken2;
-        
-        uint256[][] memory elShares = new uint256[][](2);
-        elShares[0] = new uint256[](2);
-        elShares[0][0] = 6 ether;
-        elShares[0][1] = 3 ether;
-        elShares[1] = new uint256[](2);
-        elShares[1][0] = 6 ether;
-        elShares[1][1] = 3 ether;
-
-        vm.recordLogs();
-        
-        vm.prank(admin);
-        liquidTokenManager.settleUserWithdrawals(
-            requestIds,
-            ltAssets,
-            ltAmounts,
-            nodeIds,
-            elAssets,
-            elShares
-        );
-
-        // Extract redemption ID from logs
-        Vm.Log[] memory entries = vm.getRecordedLogs();
-        for (uint256 i = 0; i < entries.length; i++) {
-            if (entries[i].topics[0] == keccak256("RedemptionCreatedForUserWithdrawals(bytes32,bytes32[],bytes32[],uint256[])")) {
-                (redemptionId,,, ) = abi.decode(
-                    entries[i].data, 
-                    (bytes32, bytes32[], bytes32[], uint256[])
-                );
-                break;
-            }
-        }
-        
-        return redemptionId;
-    }
-
-    // Helper function to verify settlement results
-    function _verifySettlementResults(
-        bytes32 redemptionId,
-        bytes32[] memory requestIds,
-        uint256[] memory initialBalances
-    ) internal {
-        // Verify transfer amounts for first token
-        uint256 expectedUnstakedTransfer1 = 12 ether;
-        uint256 actualUnstakedTransfer1 = testToken.balanceOf(address(withdrawalManager)) - initialBalances[0];
-        assertEq(actualUnstakedTransfer1, expectedUnstakedTransfer1, "Incorrect unstaked transfer amount for first token");
-
-        // Verify transfer amounts for second token
-        uint256 expectedUnstakedTransfer2 = 6 ether;
-        uint256 actualUnstakedTransfer2 = testToken2.balanceOf(address(withdrawalManager)) - initialBalances[1];
-        assertEq(actualUnstakedTransfer2, expectedUnstakedTransfer2, "Incorrect unstaked transfer amount for second token");
-
-        // Verify redemption details
-        ILiquidTokenManager.Redemption memory redemption = withdrawalManager.getRedemption(redemptionId);
-        assertEq(redemption.requestIds.length, requestIds.length, "Incorrect number of request IDs");
-        for (uint256 i = 0; i < requestIds.length; i++) {
-            assertEq(redemption.requestIds[i], requestIds[i], string.concat("Incorrect requestId at index ", vm.toString(i)));
-        }
-        assertEq(redemption.receiver, address(withdrawalManager), "Incorrect receiver");
-    }
-
-    function testSettleUserWithdrawalsDoesNotInflateShares() public {
-        // Setup phase
-        (bytes32 requestId, uint256 nodeId, uint256 sharesBeforeSettlement) = _setupSharesInflationTest();
-        
-        // Perform settlement
-        _performSettlementForSharesTest(requestId, nodeId);
-        
-        // Verify shares weren't inflated
-        uint256 sharesAfterSettlement = liquidToken.calculateShares(testToken, 1 ether);
-        assertEq(
-            sharesBeforeSettlement,
-            sharesAfterSettlement,
-            "Token is mispriced due to inflated shares"
-        );
-    }
-
-    // Helper function for shares inflation test setup
-    function _setupSharesInflationTest() internal returns (
-        bytes32 requestId,
-        uint256 nodeId,
-        uint256 sharesBeforeSettlement
-    ) {
-        vm.prank(user1);
-        IERC20[] memory depositAssets = new IERC20[](1);
-        depositAssets[0] = IERC20(address(testToken));
-        uint256[] memory depositAmounts = new uint256[](1);
-        depositAmounts[0] = 10 ether;
-        
-        liquidToken.deposit(depositAssets, depositAmounts, user1);
-
-        nodeId = 0;
-        uint256[] memory stakeAmounts = new uint256[](1);
-        stakeAmounts[0] = 5 ether;
-
-        vm.prank(admin);
-        liquidTokenManager.stakeAssetsToNode(nodeId, depositAssets, stakeAmounts);
-
-        sharesBeforeSettlement = liquidToken.calculateShares(testToken, 1 ether);
-
-        vm.prank(user1);
-        requestId = liquidToken.initiateWithdrawal(depositAssets, depositAmounts);
-
-        return (requestId, nodeId, sharesBeforeSettlement);
-    }
-
-    function _performSettlementForSharesTest(bytes32 requestId, uint256 nodeId) internal {
-        bytes32[] memory requestIds = new bytes32[](1);
-        requestIds[0] = requestId;
-
-        // Set up unstaked portion parameters
-        IERC20[] memory ltAssets = new IERC20[](1);
-        ltAssets[0] = testToken;
-        uint256[] memory ltAmounts = new uint256[](1);
-        ltAmounts[0] = 5 ether;
-
-        // Set up staked portion parameters
-        uint256[] memory nodeIds = new uint256[](1);
-        nodeIds[0] = nodeId;
-        
-        IERC20[][] memory elAssets = new IERC20[][](1);
-        elAssets[0] = new IERC20[](1);
-        elAssets[0][0] = testToken;
-        
-        uint256[][] memory elShares = new uint256[][](1);
-        elShares[0] = new uint256[](1);
-        elShares[0][0] = 5 ether;
-
-        vm.prank(admin);
-        liquidTokenManager.settleUserWithdrawals(
-            requestIds,
-            ltAssets,
-            ltAmounts,
-            nodeIds,
-            elAssets,
-            elShares
-        );
-    }
-
-    function testSettleUserWithdrawalsFailsIfAllRequestsDontSettle() public {
-        // Setup test state
-        bytes32 requestId = _setupFailureTest(10 ether);
-        
-        // Attempt settlement with insufficient amounts
-        vm.expectRevert(abi.encodeWithSelector(
-            ILiquidTokenManager.RequestsDoNotSettle.selector,
-            address(testToken),
-            9 ether,  // Total amount provided
-            10 ether  // Amount requested
-        ));
-        _attemptInsufficientSettlement(requestId);
-    }
-
-    // Helper function for failure test setup
-    function _setupFailureTest(uint256 amount) internal returns (bytes32) {
-        vm.prank(user1);
-        IERC20[] memory depositAssets = new IERC20[](1);
-        depositAssets[0] = IERC20(address(testToken));
-        uint256[] memory depositAmounts = new uint256[](1);
-        depositAmounts[0] = amount;
-        
-        liquidToken.deposit(depositAssets, depositAmounts, user1);
-
-        uint256 nodeId = 0;
-        uint256[] memory stakeAmounts = new uint256[](1);
-        stakeAmounts[0] = 5 ether;
-
-        vm.prank(admin);
-        liquidTokenManager.stakeAssetsToNode(nodeId, depositAssets, stakeAmounts);
-
-        vm.prank(user1);
-        return liquidToken.initiateWithdrawal(depositAssets, depositAmounts);
-    }
-
-    // Helper function to attempt settlement with insufficient amounts
-    function _attemptInsufficientSettlement(bytes32 requestId) internal {
-        bytes32[] memory requestIds = new bytes32[](1);
-        requestIds[0] = requestId;
-
-        IERC20[] memory ltAssets = new IERC20[](1);
-        ltAssets[0] = testToken;
-        uint256[] memory ltAmounts = new uint256[](1);
-        ltAmounts[0] = 4 ether;
-
-        uint256[] memory nodeIds = new uint256[](1);
-        nodeIds[0] = 0;
-        
-        IERC20[][] memory elAssets = new IERC20[][](1);
-        elAssets[0] = new IERC20[](1);
-        elAssets[0][0] = testToken;
-        
-        uint256[][] memory elShares = new uint256[][](1);
-        elShares[0] = new uint256[](1);
-        elShares[0][0] = 5 ether;
-
-        vm.prank(admin);
-        liquidTokenManager.settleUserWithdrawals(
-            requestIds,
-            ltAssets,
-            ltAmounts,
-            nodeIds,
-            elAssets,
-            elShares
-        );
-    }
-
-    function testCompleteRedemptionNodeUndelegation() public {
-        // First, set up the test state with node delegation and assets
-        vm.prank(user1);
-        IERC20[] memory assets = new IERC20[](1);
-        assets[0] = IERC20(address(testToken));
-        uint256[] memory amountsToDeposit = new uint256[](1);
-        amountsToDeposit[0] = 10 ether;
-        
-        liquidToken.deposit(assets, amountsToDeposit, user1);
-
-        // Get initial balances
-        uint256 initialLiquidTokenBalance = testToken.balanceOf(address(liquidToken));
-
-        uint256 nodeId = 0;
-        uint256[] memory amounts = new uint256[](1);
-        amounts[0] = 5 ether;
-        
-        vm.prank(admin);
-        liquidTokenManager.stakeAssetsToNode(nodeId, assets, amounts);
-
-        // Record events for undelegation
-        vm.recordLogs();
-        
-        // Perform undelegation
-        uint256[] memory nodeIds = new uint256[](1);
-        nodeIds[0] = nodeId;
-        
-        vm.prank(admin);
-        liquidTokenManager.undelegateNodes(nodeIds);
-
-        // Get redemption details from emitted event
-        Vm.Log[] memory entries = vm.getRecordedLogs();
-        
-        bytes32 redemptionId;
-        bytes32[] memory withdrawalRoots;
-        
-        for (uint256 i = 0; i < entries.length; i++) {
-            if (entries[i].topics[0] == keccak256("RedemptionCreatedForNodeUndelegation(bytes32,bytes32,bytes32[],uint256)")) {
-                (redemptionId,, withdrawalRoots,) = abi.decode(
-                    entries[i].data,
-                    (bytes32, bytes32, bytes32[], uint256)
-                );
-                break;
-            }
-        }
-
-        // Verify redemption exists before completion
-        ILiquidTokenManager.Redemption memory redemptionBefore = withdrawalManager.getRedemption(redemptionId);
-        assertEq(redemptionBefore.withdrawalRoots.length, withdrawalRoots.length, "Redemption not properly recorded");
-
-        // Advance time and blocks to meet EigenLayer's withdrawal delay requirements
-        vm.warp(block.timestamp + 7 days);
-        vm.roll(block.number + 50400); // Approximately 7 days worth of blocks
-
-        // Prepare completion parameters
-        uint256[] memory completionNodeIds = new uint256[](1);
-        completionNodeIds[0] = nodeId;
-        
-        bytes32[][] memory completionWithdrawalRoots = new bytes32[][](1);
-        completionWithdrawalRoots[0] = withdrawalRoots;
-
-        // Complete the redemption
-        vm.prank(admin);
-        liquidTokenManager.completeRedemption(
-            redemptionId,
-            completionNodeIds,
-            completionWithdrawalRoots
-        );
-
-        // Verify results
-        uint256 finalLiquidTokenBalance = testToken.balanceOf(address(liquidToken));
-        assertEq(
-            finalLiquidTokenBalance,
-            initialLiquidTokenBalance,
-            "Incorrect final balance"
-        );
-
-        // Verify redemption is completed (deleted)
-        vm.expectRevert(abi.encodeWithSelector(
-            IWithdrawalManager.RedemptionNotFound.selector,
-            redemptionId
-        ));
-        withdrawalManager.getRedemption(redemptionId);
-    }
-
-    function testCompleteRedemptionNodeUndelegationFailsForPartialCompletion() public {
-        // First, set up the test state with node delegation and assets
-        vm.prank(user1);
-        IERC20[] memory assets = new IERC20[](2);
-        assets[0] = IERC20(address(testToken));
-        assets[1] = IERC20(address(testToken2));
-        uint256[] memory amountsToDeposit = new uint256[](2);
-        amountsToDeposit[0] = 10 ether;
-        amountsToDeposit[1] = 10 ether;
-        
-        liquidToken.deposit(assets, amountsToDeposit, user1);
-
-        uint256 nodeId = 0;
-        uint256[] memory amounts = new uint256[](2);
-        amounts[0] = 5 ether;
-        amounts[1] = 5 ether;
-        
-        vm.prank(admin);
-        liquidTokenManager.stakeAssetsToNode(nodeId, assets, amounts);
-
-        // Record events for undelegation
-        vm.recordLogs();
-        
-        // Perform undelegation
-        uint256[] memory nodeIds = new uint256[](1);
-        nodeIds[0] = nodeId;
-        
-        vm.prank(admin);
-        liquidTokenManager.undelegateNodes(nodeIds);
-
-        // Get redemption details from emitted event
-        Vm.Log[] memory entries = vm.getRecordedLogs();
-        
-        bytes32 redemptionId;
-        bytes32[] memory withdrawalRoots;
-        
-        for (uint256 i = 0; i < entries.length; i++) {
-            if (entries[i].topics[0] == keccak256("RedemptionCreatedForNodeUndelegation(bytes32,bytes32,bytes32[],uint256)")) {
-                (redemptionId,, withdrawalRoots,) = abi.decode(
-                    entries[i].data,
-                    (bytes32, bytes32, bytes32[], uint256)
-                );
-                break;
-            }
-        }
-
-        // Verify redemption exists before attempt
-        ILiquidTokenManager.Redemption memory redemptionBefore = withdrawalManager.getRedemption(redemptionId);
-        assertEq(redemptionBefore.withdrawalRoots.length, withdrawalRoots.length, "Redemption not properly recorded");
-
-        // Advance time and blocks to meet EigenLayer's withdrawal delay requirements
-        vm.warp(block.timestamp + 7 days);
-        vm.roll(block.number + 50400); // Approximately 7 days worth of blocks
-
-        // Prepare completion parameters with missing withdrawal root
-        uint256[] memory completionNodeIds = new uint256[](1);
-        completionNodeIds[0] = nodeId;
-        
-        bytes32[][] memory completionWithdrawalRoots = new bytes32[][](1);
-        completionWithdrawalRoots[0] = new bytes32[](1);
-        completionWithdrawalRoots[0][0] = withdrawalRoots[0];  // Only include first root
-
-        // Attempt to complete the redemption with missing withdrawal root
-        vm.expectRevert(abi.encodeWithSelector(
-            ILiquidTokenManager.WithdrawalRootMissing.selector,
-            withdrawalRoots[1]  // The missing root
-        ));
-        vm.prank(admin);
-        liquidTokenManager.completeRedemption(
-            redemptionId,
-            completionNodeIds,
-            completionWithdrawalRoots
-        );
-
-        // Verify redemption still exists after failed attempt
-        ILiquidTokenManager.Redemption memory redemptionAfter = withdrawalManager.getRedemption(redemptionId);
-        assertEq(redemptionAfter.withdrawalRoots.length, withdrawalRoots.length, "Redemption should still exist");
-    }
-
-    function testCompleteRedemptionNodeWithdrawal() public {
-        // First, set up the test state with node delegation and assets
-        vm.prank(user1);
-        IERC20[] memory assets = new IERC20[](1);
-        assets[0] = IERC20(address(testToken));
-        uint256[] memory amountsToDeposit = new uint256[](1);
-        amountsToDeposit[0] = 10 ether;
-        
-        liquidToken.deposit(assets, amountsToDeposit, user1);
-
-        uint256 nodeId = 0;
-        uint256[] memory stakeAmounts = new uint256[](1);
-        stakeAmounts[0] = 5 ether;
-        
-        vm.prank(admin);
-        liquidTokenManager.stakeAssetsToNode(nodeId, assets, stakeAmounts);
-
-        // Get initial balances
-        uint256 initialLiquidTokenBalance = testToken.balanceOf(address(liquidToken));
-
-        // Prepare withdrawal parameters
-        uint256[] memory nodeIds = new uint256[](1);
-        nodeIds[0] = nodeId;
-        
-        IERC20[][] memory withdrawalAssets = new IERC20[][](1);
-        withdrawalAssets[0] = new IERC20[](1);
-        withdrawalAssets[0][0] = testToken;
-        
-        uint256[][] memory shares = new uint256[][](1);
-        shares[0] = new uint256[](1);
-        shares[0][0] = 2 ether;
-
-        // Record events for withdrawal
-        vm.recordLogs();
-        
-        vm.prank(admin);
-        liquidTokenManager.withdrawNodeAssets(nodeIds, withdrawalAssets, shares);
-
-        // Get redemption details from emitted event
-        Vm.Log[] memory entries = vm.getRecordedLogs();
-        
-        bytes32 redemptionId;
-        bytes32[] memory withdrawalRoots;
-        
-        for (uint256 i = 0; i < entries.length; i++) {
-            if (entries[i].topics[0] == keccak256("RedemptionCreatedForRebalancing(bytes32,bytes32[],bytes32[],uint256[])")) {
-                (redemptionId,, withdrawalRoots,) = abi.decode(
-                    entries[i].data,
-                    (bytes32, bytes32[], bytes32[], uint256[])
-                );
-                break;
-            }
-        }
-
-        // Verify redemption exists before completion
-        ILiquidTokenManager.Redemption memory redemptionBefore = withdrawalManager.getRedemption(redemptionId);
-        assertEq(redemptionBefore.withdrawalRoots.length, withdrawalRoots.length, "Redemption not properly recorded");
-
-        // Advance time and blocks to meet EigenLayer's withdrawal delay requirements
-        vm.warp(block.timestamp + 7 days);
-        vm.roll(block.number + 50400); // Approximately 7 days worth of blocks
-
-        // Prepare completion parameters
-        uint256[] memory completionNodeIds = new uint256[](1);
-        completionNodeIds[0] = nodeId;
-        
-        bytes32[][] memory completionWithdrawalRoots = new bytes32[][](1);
-        completionWithdrawalRoots[0] = withdrawalRoots;
-
-        // Complete the redemption
-        vm.prank(admin);
-        liquidTokenManager.completeRedemption(
-            redemptionId,
-            completionNodeIds,
-            completionWithdrawalRoots
-        );
-
-        // Verify results
-        uint256 finalLiquidTokenBalance = testToken.balanceOf(address(liquidToken));
-        assertEq(
-            finalLiquidTokenBalance,
-            initialLiquidTokenBalance + 2 ether,
-            "Incorrect final balance"
-        );
-
-        // Verify redemption is completed (deleted)
-        vm.expectRevert(abi.encodeWithSelector(
-            IWithdrawalManager.RedemptionNotFound.selector,
-            redemptionId
-        ));
-        withdrawalManager.getRedemption(redemptionId);
-    }
-
-    function testCompleteRedemptionNodeWithdrawalFailsForPartialCompletion() public {
-        // Set up initial delegation
-        uint256[] memory nodeIdsToDelegate = new uint256[](1);
-        nodeIdsToDelegate[0] = 1;
-        address[] memory operators = new address[](1);
-        operators[0] = operatorAddress;
-        ISignatureUtils.SignatureWithExpiry[] memory sigs = new ISignatureUtils.SignatureWithExpiry[](1);
-        bytes32[] memory salts = new bytes32[](1);
-        
-        vm.prank(admin);
-        liquidTokenManager.delegateNodes(nodeIdsToDelegate, operators, sigs, salts);
-
-        // Set up test state with multiple nodes and assets
-        (
-            uint256[] memory nodeIds,
-            uint256[][] memory initialNodeBalances
-        ) = _setupWithdrawNodeAssetsTest();
-        
-        // Perform withdrawal and get event data
-        (
-            bytes32 redemptionId,
-            bytes32[] memory requestIds,
-            bytes32[] memory withdrawalRoots,
-            uint256[] memory eventNodeIds
-        ) = _performWithdrawNodeAssets(nodeIds);
-        
-        // Create arrays for completion with missing withdrawal root
-        uint256[] memory completionNodeIds = new uint256[](2);
-        completionNodeIds[0] = nodeIds[0];
-        completionNodeIds[1] = nodeIds[1];
-
-        // Create 2D array of withdrawal roots where second node's root is missing
-        bytes32[][] memory completionWithdrawalRoots = new bytes32[][](2);
-        // First node gets its withdrawal root
-        completionWithdrawalRoots[0] = new bytes32[](1);
-        completionWithdrawalRoots[0][0] = withdrawalRoots[0];
-        // Second node gets an empty array (missing root)
-        completionWithdrawalRoots[1] = new bytes32[](0);
-
-        // Advance time and blocks to meet EigenLayer's withdrawal delay requirements
-        vm.warp(block.timestamp + 7 days);
-        vm.roll(block.number + 50400); // Approximately 7 days worth of blocks
-
-        // Attempt to complete redemption with missing withdrawal root
-        vm.expectRevert(abi.encodeWithSelector(
-            ILiquidTokenManager.WithdrawalRootMissing.selector,
-            withdrawalRoots[1]  // The missing root
-        ));
-        vm.prank(admin);
-        liquidTokenManager.completeRedemption(
-            redemptionId,
-            completionNodeIds,
-            completionWithdrawalRoots
-        );
-
-        // Verify node balances haven't changed
-        for (uint256 i = 0; i < nodeIds.length; i++) {
-            uint256 actualBalance1 = liquidTokenManager.getStakedAssetBalanceNode(testToken, nodeIds[i]);
-            uint256 actualBalance2 = liquidTokenManager.getStakedAssetBalanceNode(testToken2, nodeIds[i]);
-            
-            // Initial balances minus the withdrawal amounts
-            uint256 expectedBalance1 = initialNodeBalances[i][0] - 3 ether;
-            uint256 expectedBalance2 = initialNodeBalances[i][1] - 1 ether;
-            
-            assertEq(
-                actualBalance1,
-                expectedBalance1,
-                string.concat("Balance1 should remain unchanged for node 1")
-            );
-            assertEq(
-                actualBalance2,
-                expectedBalance2,
-                string.concat("Balance2 should remain unchanged for node 2")
-            );
-        }
-    }
-
-    function testCompleteRedemptionUserWithdrawals() public {
-        // Setup: user deposits and initiates withdrawal
-        vm.prank(user1);
-        IERC20[] memory assets = new IERC20[](1);
-        assets[0] = testToken;
-        uint256[] memory amounts = new uint256[](1);
-        amounts[0] = 10 ether;
-        liquidToken.deposit(assets, amounts, user1);
-
-        vm.prank(user1);
-        bytes32 requestId = liquidToken.initiateWithdrawal(assets, amounts);
-
-        // Stake some assets to a node
-        uint256 nodeId = 0;
-        uint256[] memory stakeAmounts = new uint256[](1);
-        stakeAmounts[0] = 5 ether;
-        vm.prank(admin);
-        liquidTokenManager.stakeAssetsToNode(nodeId, assets, stakeAmounts);
-
-        // Settle the withdrawal request
-        bytes32[] memory requestIds = new bytes32[](1);
-        requestIds[0] = requestId;
-
-        IERC20[] memory ltAssets = new IERC20[](1);
-        ltAssets[0] = testToken;
-        uint256[] memory ltAmounts = new uint256[](1);
-        ltAmounts[0] = 5 ether; // unstaked portion
-
-        uint256[] memory nodeIds = new uint256[](1);
-        nodeIds[0] = nodeId;
-
-        IERC20[][] memory elAssets = new IERC20[][](1);
-        elAssets[0] = new IERC20[](1);
-        elAssets[0][0] = testToken;
-
-        uint256[][] memory elShares = new uint256[][](1);
-        elShares[0] = new uint256[](1);
-        elShares[0][0] = 5 ether; // staked portion
-
-        // Capture the redemption ID from the event
-        vm.recordLogs();
-        vm.prank(admin);
-        liquidTokenManager.settleUserWithdrawals(requestIds, ltAssets, ltAmounts, nodeIds, elAssets, elShares);
-        Vm.Log[] memory entries = vm.getRecordedLogs();
-
-        bytes32 redemptionId;
-        bytes32[] memory withdrawalRoots;
-        for (uint256 i = 0; i < entries.length; i++) {
-            if (entries[i].topics[0] == keccak256("RedemptionCreatedForUserWithdrawals(bytes32,bytes32[],bytes32[],uint256[])")) {
-                (redemptionId, , withdrawalRoots, ) = abi.decode(entries[i].data, (bytes32, bytes32[], bytes32[], uint256[]));
-                break;
-            }
-        }
-
-        // Advance time
-        vm.warp(block.timestamp + 7 days);
-        vm.roll(block.number + 50400);
-
-        // Prepare completion parameters
-        uint256[] memory completionNodeIds = new uint256[](1);
-        completionNodeIds[0] = nodeId;
-
-        bytes32[][] memory completionWithdrawalRoots = new bytes32[][](1);
-        completionWithdrawalRoots[0] = withdrawalRoots;
-
-        // Complete the redemption
-        vm.prank(admin);
-        liquidTokenManager.completeRedemption(redemptionId, completionNodeIds, completionWithdrawalRoots);
-
-        // Verify redemption is deleted
-        vm.expectRevert(abi.encodeWithSelector(IWithdrawalManager.RedemptionNotFound.selector, redemptionId));
-        withdrawalManager.getRedemption(redemptionId);
-
-        // Check token balance of withdrawal manager
-        assertEq(
-            testToken.balanceOf(address(withdrawalManager)),
-            10 ether,
-            "Withdrawal manager did not receive redeemed funds"
-=======
         // Add first token
         liquidTokenManager.addToken(
             IERC20(address(token1)),
@@ -2925,327 +1704,8 @@
         MockStrategy mockStrategy = new MockStrategy(
             strategyManager,
             tokenWithBalance
->>>>>>> ebb57f64
-        );
-    }
-
-    function testCompleteRedemptionUserWithdrawalsFailsForPartialCompletion() public {
-        // Delegate 2nd node
-        uint256[] memory nodeIdsToDelegate = new uint256[](1);
-        nodeIdsToDelegate[0] = 1;
-        address[] memory operators = new address[](1);
-        operators[0] = operatorAddress;
-        ISignatureUtils.SignatureWithExpiry[] memory sigs = new ISignatureUtils.SignatureWithExpiry[](1);
-        bytes32[] memory salts = new bytes32[](1);
-
-        vm.prank(admin);
-        liquidTokenManager.delegateNodes(nodeIdsToDelegate, operators, sigs, salts);
-
-<<<<<<< HEAD
-        // Setup: user deposits and initiates withdrawal
-        vm.prank(user1);
-        IERC20[] memory assets = new IERC20[](1);
-        assets[0] = testToken;
-        uint256[] memory amounts = new uint256[](1);
-        amounts[0] = 20 ether;
-        liquidToken.deposit(assets, amounts, user1);
-
-        // Stake to two nodes
-        uint256 nodeId1 = 0;
-        uint256 nodeId2 = 1;
-        uint256[] memory stakeAmounts1 = new uint256[](1);
-        stakeAmounts1[0] = 5 ether;
-        uint256[] memory stakeAmounts2 = new uint256[](1);
-        stakeAmounts2[0] = 5 ether;
-
-        vm.startPrank(admin);
-        liquidTokenManager.stakeAssetsToNode(nodeId1, assets, stakeAmounts1);
-        liquidTokenManager.stakeAssetsToNode(nodeId2, assets, stakeAmounts2);
-        vm.stopPrank();
-
-        // User initiates withdrawal for 20 ether
-        vm.prank(user1);
-        bytes32 requestId = liquidToken.initiateWithdrawal(assets, amounts);
-
-        // Settle the withdrawal request
-        bytes32[] memory requestIds = new bytes32[](1);
-        requestIds[0] = requestId;
-
-        IERC20[] memory ltAssets = new IERC20[](1);
-        ltAssets[0] = testToken;
-        uint256[] memory ltAmounts = new uint256[](1);
-        ltAmounts[0] = 10 ether; // unstaked portion
-
-        uint256[] memory nodeIds = new uint256[](2);
-        nodeIds[0] = nodeId1;
-        nodeIds[1] = nodeId2;
-
-        IERC20[][] memory elAssets = new IERC20[][](2);
-        elAssets[0] = new IERC20[](1);
-        elAssets[0][0] = testToken;
-        elAssets[1] = new IERC20[](1);
-        elAssets[1][0] = testToken;
-
-        uint256[][] memory elShares = new uint256[][](2);
-        elShares[0] = new uint256[](1);
-        elShares[0][0] = 5 ether;
-        elShares[1] = new uint256[](1);
-        elShares[1][0] = 5 ether;
-
-        vm.recordLogs();
-        vm.prank(admin);
-        liquidTokenManager.settleUserWithdrawals(requestIds, ltAssets, ltAmounts, nodeIds, elAssets, elShares);
-        Vm.Log[] memory entries = vm.getRecordedLogs();
-
-        bytes32 redemptionId;
-        bytes32[] memory withdrawalRoots;
-        for (uint256 i = 0; i < entries.length; i++) {
-            if (entries[i].topics[0] == keccak256("RedemptionCreatedForUserWithdrawals(bytes32,bytes32[],bytes32[],uint256[])")) {
-                (redemptionId, , withdrawalRoots, ) = abi.decode(entries[i].data, (bytes32, bytes32[], bytes32[], uint256[]));
-                break;
-            }
-        }
-
-        // There should be two withdrawal roots (one per node)
-        assertEq(withdrawalRoots.length, 2, "Should have two withdrawal roots");
-
-        // Advance time
-        vm.warp(block.timestamp + 7 days);
-        vm.roll(block.number + 50400);
-
-        // Prepare completion parameters, omitting one withdrawal root
-        uint256[] memory completionNodeIds = new uint256[](2);
-        completionNodeIds[0] = nodeId1;
-        completionNodeIds[1] = nodeId2;
-
-        bytes32[][] memory completionWithdrawalRoots = new bytes32[][](2);
-        completionWithdrawalRoots[0] = new bytes32[](1);
-        completionWithdrawalRoots[0][0] = withdrawalRoots[0]; // include first root
-        completionWithdrawalRoots[1] = new bytes32[](0); // omit second root
-
-        // Attempt to complete redemption
-        vm.expectRevert(abi.encodeWithSelector(ILiquidTokenManager.WithdrawalRootMissing.selector, withdrawalRoots[1]));
-        vm.prank(admin);
-        liquidTokenManager.completeRedemption(redemptionId, completionNodeIds, completionWithdrawalRoots);
-
-        // Verify redemption still exists
-        ILiquidTokenManager.Redemption memory redemption = withdrawalManager.getRedemption(redemptionId);
-        assertEq(redemption.withdrawalRoots.length, 2, "Redemption should still have all roots");
-    }
-
-    function testFulfillWithdrawalByUser() public {
-        // Setup: user deposits and initiates withdrawal
-        vm.prank(user1);
-        IERC20[] memory assets = new IERC20[](1);
-        assets[0] = testToken;
-        uint256[] memory amounts = new uint256[](1);
-        amounts[0] = 10 ether;
-        liquidToken.deposit(assets, amounts, user1);
-
-        vm.prank(user1);
-        bytes32 requestId = liquidToken.initiateWithdrawal(assets, amounts);
-
-        // Stake some assets to a node
-        uint256 nodeId = 0;
-        uint256[] memory stakeAmounts = new uint256[](1);
-        stakeAmounts[0] = 5 ether;
-        vm.prank(admin);
-        liquidTokenManager.stakeAssetsToNode(nodeId, assets, stakeAmounts);
-
-        // Settle the withdrawal request
-        bytes32[] memory requestIds = new bytes32[](1);
-        requestIds[0] = requestId;
-
-        IERC20[] memory ltAssets = new IERC20[](1);
-        ltAssets[0] = testToken;
-        uint256[] memory ltAmounts = new uint256[](1);
-        ltAmounts[0] = 5 ether; // unstaked portion
-
-        uint256[] memory nodeIds = new uint256[](1);
-        nodeIds[0] = nodeId;
-
-        IERC20[][] memory elAssets = new IERC20[][](1);
-        elAssets[0] = new IERC20[](1);
-        elAssets[0][0] = testToken;
-
-        uint256[][] memory elShares = new uint256[][](1);
-        elShares[0] = new uint256[](1);
-        elShares[0][0] = 5 ether; // staked portion
-
-        // Capture the redemption ID from the event
-        vm.recordLogs();
-        vm.prank(admin);
-        liquidTokenManager.settleUserWithdrawals(requestIds, ltAssets, ltAmounts, nodeIds, elAssets, elShares);
-        Vm.Log[] memory entries = vm.getRecordedLogs();
-
-        bytes32 redemptionId;
-        bytes32[] memory withdrawalRoots;
-        for (uint256 i = 0; i < entries.length; i++) {
-            if (entries[i].topics[0] == keccak256("RedemptionCreatedForUserWithdrawals(bytes32,bytes32[],bytes32[],uint256[])")) {
-                (redemptionId, , withdrawalRoots, ) = abi.decode(entries[i].data, (bytes32, bytes32[], bytes32[], uint256[]));
-                break;
-            }
-        }
-
-        // Advance time to meet withdrawal delay
-        vm.warp(block.timestamp + 14 days);
-        vm.roll(block.number + 100800); // Approximately 14 days worth of blocks
-
-        // Complete the redemption
-        uint256[] memory completionNodeIds = new uint256[](1);
-        completionNodeIds[0] = nodeId;
-        bytes32[][] memory completionWithdrawalRoots = new bytes32[][](1);
-        completionWithdrawalRoots[0] = withdrawalRoots;
-        vm.prank(admin);
-        liquidTokenManager.completeRedemption(redemptionId, completionNodeIds, completionWithdrawalRoots);
-        
-        // User fulfills their withdrawal
-        vm.prank(user1);
-        withdrawalManager.fulfillWithdrawal(requestId);
-        
-        // Verify the withdrawal was successful
-        assertEq(testToken.balanceOf(user1), 100 ether, "User should receive full withdrawal amount");
-    }
-
-    function testFulfillWithdrawalByUserDoesNotInflateShares() public {
-        // Setup: user deposits and initiates withdrawal
-        vm.prank(user1);
-        IERC20[] memory assets = new IERC20[](1);
-        assets[0] = testToken;
-        uint256[] memory amounts = new uint256[](1);
-        amounts[0] = 10 ether;
-        liquidToken.deposit(assets, amounts, user1);
-
-        vm.prank(user1);
-        bytes32 requestId = liquidToken.initiateWithdrawal(assets, amounts);
-
-        // Stake some assets to a node
-        uint256[] memory stakeAmounts = new uint256[](1);
-        stakeAmounts[0] = 5 ether;
-        vm.prank(admin);
-        liquidTokenManager.stakeAssetsToNode(0, assets, stakeAmounts);
-
-        // Settle the withdrawal request
-        bytes32[] memory requestIds = new bytes32[](1);
-        requestIds[0] = requestId;
-
-        IERC20[] memory ltAssets = new IERC20[](1);
-        ltAssets[0] = testToken;
-        uint256[] memory ltAmounts = new uint256[](1);
-        ltAmounts[0] = 5 ether; // unstaked portion
-
-        uint256[] memory nodeIds = new uint256[](1);
-        nodeIds[0] = 0;
-
-        IERC20[][] memory elAssets = new IERC20[][](1);
-        elAssets[0] = new IERC20[](1);
-        elAssets[0][0] = testToken;
-
-        uint256[][] memory elShares = new uint256[][](1);
-        elShares[0] = new uint256[](1);
-        elShares[0][0] = 5 ether; // staked portion
-
-        // Capture the redemption ID from the event
-        vm.recordLogs();
-        vm.prank(admin);
-        liquidTokenManager.settleUserWithdrawals(requestIds, ltAssets, ltAmounts, nodeIds, elAssets, elShares);
-        Vm.Log[] memory entries = vm.getRecordedLogs();
-
-        bytes32 redemptionId;
-        bytes32[] memory withdrawalRoots;
-        for (uint256 i = 0; i < entries.length; i++) {
-            if (entries[i].topics[0] == keccak256("RedemptionCreatedForUserWithdrawals(bytes32,bytes32[],bytes32[],uint256[])")) {
-                (redemptionId, , withdrawalRoots, ) = abi.decode(entries[i].data, (bytes32, bytes32[], bytes32[], uint256[]));
-                break;
-            }
-        }
-
-        // Advance time to meet withdrawal delay
-        vm.warp(block.timestamp + 14 days);
-        vm.roll(block.number + 100800); // Approximately 14 days worth of blocks
-
-        // Complete the redemption
-        uint256[] memory completionNodeIds = new uint256[](1);
-        completionNodeIds[0] = 0;
-        bytes32[][] memory completionWithdrawalRoots = new bytes32[][](1);
-        completionWithdrawalRoots[0] = withdrawalRoots;
-        vm.prank(admin);
-        liquidTokenManager.completeRedemption(redemptionId, completionNodeIds, completionWithdrawalRoots);
-
-        // Check share calculation before fulfilment
-        uint256 sharesBeforeFulfillment = liquidToken.calculateShares(testToken, 1 ether);
-        
-        // User fulfills their withdrawal
-        vm.prank(user1);
-        withdrawalManager.fulfillWithdrawal(requestId);
-        
-        // Verify shares haven't been inflated
-        assertEq(
-            sharesBeforeFulfillment,
-            liquidToken.calculateShares(testToken, 1 ether),
-            "Token is mispriced due to inflated shares"
-        );
-    }
-
-    function testFulfillWithdrawalByUserFailsForInvalidRequest() public {
-        // Setup a withdrawal request for user1
-        vm.prank(user1);
-        IERC20[] memory assets = new IERC20[](1);
-        assets[0] = testToken;
-        uint256[] memory amounts = new uint256[](1);
-        amounts[0] = 10 ether;
-        liquidToken.deposit(assets, amounts, user1);
-
-        vm.prank(user1);
-        bytes32 requestId = liquidToken.initiateWithdrawal(assets, amounts);
-        
-        // Try to fulfill as user2 (who didn't create the request)
-        vm.prank(user2);
-        vm.expectRevert(IWithdrawalManager.InvalidWithdrawalRequest.selector);
-        withdrawalManager.fulfillWithdrawal(requestId);
-    }
-
-    function testFulfillWithdrawalByUserFailsForWithdrawalDelayNotMet() public {
-        // Setup a withdrawal request
-        vm.prank(user1);
-        IERC20[] memory assets = new IERC20[](1);
-        assets[0] = testToken;
-        uint256[] memory amounts = new uint256[](1);
-        amounts[0] = 10 ether;
-        liquidToken.deposit(assets, amounts, user1);
-
-        vm.prank(user1);
-        bytes32 requestId = liquidToken.initiateWithdrawal(assets, amounts);
-        
-        // Advance time, but not enough to meet the delay
-        vm.warp(block.timestamp + 13 days);
-        
-        // Try to fulfill before delay period
-        vm.prank(user1);
-        vm.expectRevert(IWithdrawalManager.WithdrawalDelayNotMet.selector);
-        withdrawalManager.fulfillWithdrawal(requestId);
-    }
-
-    function testFulfillWithdrawalByUserFailsForWithdrawalNotReadyToFulfill() public {
-        // Setup a withdrawal request
-        vm.prank(user1);
-        IERC20[] memory assets = new IERC20[](1);
-        assets[0] = testToken;
-        uint256[] memory amounts = new uint256[](1);
-        amounts[0] = 10 ether;
-        liquidToken.deposit(assets, amounts, user1);
-
-        vm.prank(user1);
-        bytes32 requestId = liquidToken.initiateWithdrawal(assets, amounts);
-        
-        // Advance time past delay
-        vm.warp(block.timestamp + 14 days);
-        
-        // Try to fulfill before redemption is completed
-        vm.prank(user1);
-        vm.expectRevert(IWithdrawalManager.WithdrawalNotReadyToFulfill.selector);
-        withdrawalManager.fulfillWithdrawal(requestId);
-=======
+        );
+
         // Setup initial token info
         uint8 decimals = 18;
         uint256 volatilityThreshold = 5e17; // 50%
@@ -4146,6 +2606,5 @@
             upgradeableTokens[i] = IERC20Upgradeable(address(tokens[i]));
         }
         return upgradeableTokens;
->>>>>>> ebb57f64
     }
 }
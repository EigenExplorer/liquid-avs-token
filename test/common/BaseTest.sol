--- conflicted
+++ resolved
@@ -10,12 +10,10 @@
 import {IStrategyManager} from "@eigenlayer/contracts/interfaces/IStrategyManager.sol";
 import {IDelegationManager} from "@eigenlayer/contracts/interfaces/IDelegationManager.sol";
 import {IStrategy} from "@eigenlayer/contracts/interfaces/IStrategy.sol";
-import {ISignatureUtils} from "@eigenlayer/contracts/interfaces/ISignatureUtils.sol";
 
 import {LiquidToken} from "../../src/core/LiquidToken.sol";
 import {TokenRegistryOracle} from "../../src/utils/TokenRegistryOracle.sol";
 import {LiquidTokenManager} from "../../src/core/LiquidTokenManager.sol";
-import {WithdrawalManager} from "../../src/core/WithdrawalManager.sol";
 import {StakerNode} from "../../src/core/StakerNode.sol";
 import {StakerNodeCoordinator} from "../../src/core/StakerNodeCoordinator.sol";
 import {MockERC20} from "../mocks/MockERC20.sol";
@@ -29,7 +27,6 @@
 import {ILiquidToken} from "../../src/interfaces/ILiquidToken.sol";
 import {ITokenRegistryOracle} from "../../src/interfaces/ITokenRegistryOracle.sol";
 import {ILiquidTokenManager} from "../../src/interfaces/ILiquidTokenManager.sol";
-import {IWithdrawalManager} from "../../src/interfaces/IWithdrawalManager.sol";
 import {NetworkAddresses} from "../utils/NetworkAddresses.sol";
 
 contract BaseTest is Test {
@@ -52,19 +49,13 @@
     TokenRegistryOracle public tokenRegistryOracle;
     LiquidTokenManager public liquidTokenManager;
     StakerNodeCoordinator public stakerNodeCoordinator;
-<<<<<<< HEAD
-    WithdrawalManager public withdrawalManager;
-=======
     StakerNode public stakerNodeImplementation;
->>>>>>> ebb57f64
 
     // Mock contracts - base test tokens
     MockERC20 public testToken;
     MockERC20 public testToken2;
     MockStrategy public mockStrategy;
     MockStrategy public mockStrategy2;
-    IStakerNode public stakerNode;
-    IStakerNode public stakerNode2;
 
     // Mock price feeds for basic test tokens
     MockChainlinkFeed public testTokenFeed;
@@ -88,25 +79,12 @@
     address public pauser = address(2);
     address public user1 = address(3);
     address public user2 = address(4);
-    address public operatorAddress = address(
-        uint160(
-            uint256(
-                keccak256(
-                    abi.encodePacked(block.timestamp, block.prevrandao)
-                )
-            )
-        )
-    );
 
     // Private variables (with leading underscore)
     LiquidToken private _liquidTokenImplementation;
     TokenRegistryOracle private _tokenRegistryOracleImplementation;
     LiquidTokenManager private _liquidTokenManagerImplementation;
     StakerNodeCoordinator private _stakerNodeCoordinatorImplementation;
-<<<<<<< HEAD
-    WithdrawalManager private _withdrawalManagerImplementation;
-    StakerNode private _stakerNodeImplementation;
-=======
 
     // Helper method to use deployer for proxy interactions
     modifier asDeployer() {
@@ -114,7 +92,6 @@
         _;
         vm.stopPrank();
     }
->>>>>>> ebb57f64
 
     function setUp() public virtual {
         console.log("Starting test setup...");
@@ -145,10 +122,6 @@
 
         // 7. Setup test token balances
         _setupTestTokens();
-<<<<<<< HEAD
-        _setupStakerNodes();
-        _setupOperator();
-=======
 
         // 8. Renounce roles at the end
         _renounceAllRoles();
@@ -375,7 +348,6 @@
             keccak256("underlyingBalanceFromShares(uint256)")
         );
         mETHToETHSelector = bytes4(keccak256("mETHToETH(uint256)"));
->>>>>>> ebb57f64
     }
 
     function _setupELContracts() private {
@@ -410,12 +382,7 @@
         _liquidTokenImplementation = new LiquidToken();
         _liquidTokenManagerImplementation = new LiquidTokenManager();
         _stakerNodeCoordinatorImplementation = new StakerNodeCoordinator();
-<<<<<<< HEAD
-        _withdrawalManagerImplementation = new WithdrawalManager();
-        _stakerNodeImplementation = new StakerNode();
-=======
         stakerNodeImplementation = new StakerNode();
->>>>>>> ebb57f64
     }
 
     function _deployProxies() private {
@@ -455,25 +422,8 @@
                 )
             )
         );
-        withdrawalManager = WithdrawalManager(
-            address(
-                new TransparentUpgradeableProxy(
-                    address(_withdrawalManagerImplementation),
-                    address(admin),
-                    ""
-                )
-            )
-        );
-    }
-
-<<<<<<< HEAD
-    function _initializeProxies() private {
-        _initializeTokenRegistryOracle();
-        _initializeLiquidTokenManager();
-        _initializeStakerNodeCoordinator();
-        _initializeWithdrawalManager();
-        _initializeLiquidToken();
-=======
+    }
+
     function _setupOracleSources() private {
         console.log("Setting up oracle sources...");
 
@@ -524,7 +474,6 @@
             console.log("Price update failed with unknown error");
         }
         vm.stopPrank();
->>>>>>> ebb57f64
     }
 
     function _initializeTokenRegistryOracle() private {
@@ -578,7 +527,6 @@
         console.log("Initializing LiquidTokenManager...");
         ILiquidTokenManager.Init memory init = ILiquidTokenManager.Init({
             liquidToken: liquidToken,
-            withdrawalManager: withdrawalManager,
             strategyManager: strategyManager,
             delegationManager: delegationManager,
             stakerNodeCoordinator: stakerNodeCoordinator,
@@ -594,18 +542,6 @@
         vm.prank(deployer);
         liquidTokenManager.initialize(init);
 
-<<<<<<< HEAD
-    function _initializeLiquidToken() private {
-        ILiquidToken.Init memory init = ILiquidToken.Init({
-            name: "Liquid Staking Token",
-            symbol: "LST",
-            initialOwner: admin,
-            pauser: pauser,
-            liquidTokenManager: ILiquidTokenManager(address(liquidTokenManager)),
-            withdrawalManager: withdrawalManager
-        });
-        liquidToken.initialize(init);
-=======
         // Grant roles
         vm.startPrank(deployer);
         liquidTokenManager.grantRole(
@@ -617,14 +553,12 @@
             address(this)
         );
         vm.stopPrank();
->>>>>>> ebb57f64
     }
 
     function _initializeStakerNodeCoordinator() private {
         console.log("Initializing StakerNodeCoordinator...");
         IStakerNodeCoordinator.Init memory init = IStakerNodeCoordinator.Init({
             liquidTokenManager: liquidTokenManager,
-            withdrawalManager: withdrawalManager,
             strategyManager: strategyManager,
             delegationManager: delegationManager,
             maxNodes: 10,
@@ -680,17 +614,6 @@
         vm.stopPrank();
     }
 
-    function _initializeWithdrawalManager() private {
-        IWithdrawalManager.Init memory init = IWithdrawalManager.Init({
-            initialOwner: admin,
-            delegationManager: delegationManager,
-            liquidToken: liquidToken,
-            liquidTokenManager: liquidTokenManager,
-            stakerNodeCoordinator: stakerNodeCoordinator
-        });
-        withdrawalManager.initialize(init);
-    }
-
     function _setupTestTokens() private {
         testToken.mint(user1, 100 ether);
         testToken.mint(user2, 100 ether);
@@ -707,45 +630,6 @@
         testToken2.approve(address(liquidToken), type(uint256).max);
     }
 
-<<<<<<< HEAD
-    function _setupStakerNodes() private {
-        vm.prank(admin);
-        stakerNodeCoordinator.createStakerNode();
-        stakerNode = stakerNodeCoordinator.getAllNodes()[0];
-
-        vm.prank(admin);
-        stakerNodeCoordinator.createStakerNode();
-        stakerNode2 = stakerNodeCoordinator.getAllNodes()[1];
-    }
-
-    function _setupOperator() private {
-        // Register a mock operator to EL
-        vm.prank(operatorAddress);
-        delegationManager.registerAsOperator(
-            IDelegationManager.OperatorDetails({
-                __deprecated_earningsReceiver: operatorAddress,
-                delegationApprover: address(0),
-                stakerOptOutWindowBlocks: 1
-            }),
-            "ipfs://"
-        );
-
-        // Strategy whitelist
-        IStrategy[] memory strategiesToWhitelist = new IStrategy[](2);
-        bool[] memory thirdPartyTransfersForbiddenValues = new bool[](2);
-
-        strategiesToWhitelist[0] = IStrategy(address(mockStrategy));
-        strategiesToWhitelist[1] = IStrategy(address(mockStrategy2));
-        thirdPartyTransfersForbiddenValues[0] = false;
-        thirdPartyTransfersForbiddenValues[1] = false;
-
-        vm.prank(strategyManager.strategyWhitelister());
-        strategyManager.addStrategiesToDepositWhitelist(
-            strategiesToWhitelist,
-            thirdPartyTransfersForbiddenValues
-        );
-    }
-=======
     // ================= PRICE ORACLE HELPER METHODS =================
 
     /**
@@ -896,5 +780,4 @@
     function _createMockFailingOracle() internal returns (MockFailingOracle) {
         return new MockFailingOracle();
     }
->>>>>>> ebb57f64
 }